--- conflicted
+++ resolved
@@ -7,15 +7,6 @@
 from memory_module.config import LLMConfig
 
 
-<<<<<<< HEAD
-=======
-# TODO:
-# * Implement retrying logic
-# * Implement basic costs tracking/logging
-# * Do we want to customeize the response models so that litellm types aren't being used around the codebase?
-# * When using structured outputs do we want to parse the response into the pydantic model?
-# * Think about using litellm's router instead of the litellm module directly
->>>>>>> 1e37b65b
 class LLMService:
     """Service for handling LM operations.
 
@@ -40,26 +31,12 @@
     For configuration examples of list of providers see: https://docs.litellm.ai/docs/providers
     """
 
-<<<<<<< HEAD
     def __init__(self, config: LLMConfig):
         """Initialize LLM service with configuration.
-=======
-    def __init__(
-        self,
-        model: Optional[str] = None,
-        api_key: Optional[str] = None,
-        api_base: Optional[str] = None,
-        api_version: Optional[str] = None,
-        embedding_model: Optional[str] = None,
-        **litellm_params,
-    ):
-        """Creates a new LLMService instance.
->>>>>>> 1e37b65b
 
         Args:
             config: LLM service configuration
         """
-<<<<<<< HEAD
         self.model = config.model
         self.api_key = config.api_key
         self.api_base = config.api_base
@@ -67,19 +44,11 @@
         self.embedding_model = config.embedding_model
 
         # Get any additional kwargs from the config
-        self._kwargs = {
+        self._litellm_params = {
             k: v
             for k, v in config.model_dump().items()
             if k not in {"model", "api_key", "api_base", "api_version", "embedding_model"}
         }
-=======
-        self.model = model
-        self.api_key = api_key
-        self.embedding_model = embedding_model
-        self.api_base = api_base
-        self.api_version = api_version
-        self._litellm_params = litellm_params
->>>>>>> 1e37b65b
 
     async def completion(
         self, messages: List, response_model: Optional[BaseModel] = None, override_model: Optional[str] = None, **kwargs
