--- conflicted
+++ resolved
@@ -29,13 +29,9 @@
                 if filename.endswith(".sql"):
                     migration_name = os.path.splitext(filename)[0]
                     if migration_name not in applied_migrations:
-<<<<<<< HEAD
-                        logger.debug("Migrations: Applying migration: %s", migration_name)
-=======
                         logger.info(
                             "Migrations: Applying migration: %s", migration_name
                         )
->>>>>>> 0fe36e84
                         with open(os.path.join(migrations_dir, filename), "r") as f:
                             sql = f.read()
                         self.__apply_migration(conn, migration_name, sql)
