--- conflicted
+++ resolved
@@ -1,13 +1,9 @@
-<<<<<<< HEAD
 """
 Copyright (c) Microsoft Corporation. All rights reserved.
 Licensed under the MIT License.
 """
 
-from memory_module.config import LLMConfig, MemoryModuleConfig
-=======
 from memory_module.config import LLMConfig, MemoryModuleConfig, StorageConfig
->>>>>>> c911b5b1
 from memory_module.core.memory_module import MemoryModule
 from memory_module.interfaces.base_memory_module import (
     BaseMemoryModule,
