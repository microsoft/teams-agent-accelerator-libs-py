--- conflicted
+++ resolved
@@ -18,22 +18,13 @@
         pass
 
     @abstractmethod
-<<<<<<< HEAD
-    async def retrieve(self, query: str, user_id: Optional[str], limit: Optional[int]) -> List[Memory]:
-=======
     async def retrieve_memories(self, query: str, user_id: Optional[str], limit: Optional[int]) -> List[Memory]:
->>>>>>> 6342ba36
         """Retrieve memories based on a query."""
         pass
 
     @abstractmethod
-<<<<<<< HEAD
-    async def update(self, memory_id: str, updateMemory: str) -> None:
-        """update memeory with new fact"""
-=======
     async def update_memory(self, memory_id: str, updated_memory: str) -> None:
         """Update memory with new fact."""
->>>>>>> 6342ba36
         pass
 
     @abstractmethod
