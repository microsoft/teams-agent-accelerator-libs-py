from abc import ABC, abstractmethod
from typing import List, Optional

from memory_module.interfaces.types import EmbedText, Memory, Message, ShortTermMemoryRetrievalConfig


class BaseMemoryStorage(ABC):
    """Base class for the storage component."""

    @abstractmethod
    async def store_memory(
        self,
        memory: Memory,
        *,
        embedding_vector: List[List[float]],
    ) -> int | None:
        """Store a memory in the storage system.

        Args:
            memory: The Memory object to store
            embedding_vector: Optional embedding vector for the memory
        """
        pass

    @abstractmethod
    async def store_short_term_memory(self, message: Message) -> None:
        """Store a short-term memory entry.

        Args:
            message: The Message object representing the short-term memory to store.
        """
        pass

    @abstractmethod
    async def retrieve_memories(
        self, embedText: EmbedText, user_id: Optional[str], limit: Optional[int] = None
    ) -> List[Memory]:
        """Retrieve memories based on a query.

        Args:
            query: The search query string
            user_id: The ID of the user whose memories to retrieve
            limit: Optional maximum number of memories to return

        Returns:
            List of Memory objects matching the query and user_id
        """
        pass

    @abstractmethod
    async def clear_memories(self, user_id: str) -> None:
        """Clear all memories for a given conversation."""
        pass

    @abstractmethod
    async def get_all_memories(self, limit: Optional[int] = None) -> List[Memory]:
        """Retrieve all memories from storage.

        Args:
            limit: Optional maximum number of memories to return

        Returns:
            List of Memory objects ordered by creation date (newest first)
        """
        pass

    @abstractmethod
<<<<<<< HEAD
    async def retrieve_short_term_memories(
=======
    async def retrieve_chat_history(
>>>>>>> 6342ba36
        self, conversation_ref: str, config: ShortTermMemoryRetrievalConfig
    ) -> List[Message]:
        """Retrieve short-term memories based on configuration (N messages or last_minutes)."""
        pass<|MERGE_RESOLUTION|>--- conflicted
+++ resolved
@@ -65,11 +65,7 @@
         pass
 
     @abstractmethod
-<<<<<<< HEAD
-    async def retrieve_short_term_memories(
-=======
     async def retrieve_chat_history(
->>>>>>> 6342ba36
         self, conversation_ref: str, config: ShortTermMemoryRetrievalConfig
     ) -> List[Message]:
         """Retrieve short-term memories based on configuration (N messages or last_minutes)."""
