from abc import ABC, abstractmethod
from typing import List, Optional

from memory_module.interfaces.types import EmbedText, Memory, Message, ShortTermMemoryRetrievalConfig


class BaseMemoryStorage(ABC):
    """Base class for the storage component."""
    default_limit = 3
    @abstractmethod
    async def store_memory(
        self,
        memory: Memory,
        *,
        embedding_vector: List[float],
    ) -> int | None:
        """Store a memory in the storage system.

        Args:
            memory: The Memory object to store
            embedding_vector: Optional embedding vector for the memory
        """
        pass

    @abstractmethod
<<<<<<< HEAD
    async def update_memory(
        self,
        memory_id: str,
        updateMemory: str,
        *,
        embedding_vector:List[float]
    ) -> None:
        """replace an existing memory with new extracted fact and embedding"""
=======
    async def store_short_term_memory(self, message: Message) -> None:
        """Store a short-term memory entry.

        Args:
            message: The Message object representing the short-term memory to store.
        """
>>>>>>> 6342ba36
        pass

    @abstractmethod
    async def retrieve_memories(
        self, embedText: EmbedText, user_id: Optional[str], limit: Optional[int] = None
    ) -> List[Memory]:
        """Retrieve memories based on a query.

        Args:
            query: The search query string
            user_id: The ID of the user whose memories to retrieve
            limit: Optional maximum number of memories to return

        Returns:
            List of Memory objects matching the query and user_id
        """
        pass

    @abstractmethod
    async def clear_memories(self, user_id: str) -> None:
        """Clear all memories for a given conversation."""
        pass

    @abstractmethod
    async def get_all_memories(self, limit: Optional[int] = None) -> List[Memory]:
        """Retrieve all memories from storage.

        Args:
            limit: Optional maximum number of memories to return

        Returns:
            List of Memory objects ordered by creation date (newest first)
        """
        pass

    @abstractmethod
    async def retrieve_chat_history(
        self, conversation_ref: str, config: ShortTermMemoryRetrievalConfig
    ) -> List[Message]:
        """Retrieve short-term memories based on configuration (N messages or last_minutes)."""
        pass<|MERGE_RESOLUTION|>--- conflicted
+++ resolved
@@ -23,7 +23,6 @@
         pass
 
     @abstractmethod
-<<<<<<< HEAD
     async def update_memory(
         self,
         memory_id: str,
@@ -32,14 +31,15 @@
         embedding_vector:List[float]
     ) -> None:
         """replace an existing memory with new extracted fact and embedding"""
-=======
+        pass
+      
+    @abstractmethod
     async def store_short_term_memory(self, message: Message) -> None:
         """Store a short-term memory entry.
 
         Args:
             message: The Message object representing the short-term memory to store.
         """
->>>>>>> 6342ba36
         pass
 
     @abstractmethod
