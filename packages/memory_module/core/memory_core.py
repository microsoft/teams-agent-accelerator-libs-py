import datetime
import logging
from typing import List, Literal, Optional

from litellm.types.utils import EmbeddingResponse
from pydantic import BaseModel, Field

from memory_module.config import MemoryModuleConfig
from memory_module.interfaces.base_memory_core import BaseMemoryCore
from memory_module.interfaces.types import EmbedText, Memory, MemoryType, Message, ShortTermMemoryRetrievalConfig
from memory_module.services.llm_service import LLMService
from memory_module.storage.sqlite_memory_storage import SQLiteMemoryStorage
from packages.memory_module.interfaces.base_memory_storage import BaseMemoryStorage
from packages.memory_module.storage.in_memory_storage import InMemoryStorage

logger = logging.getLogger(__name__)


class MessageDigest(BaseModel):
    topic: str = Field(..., description="The general category of the message(s).")
    summary: str = Field(..., description="A summary of the message(s).")
    keywords: list[str] = Field(
        default_factory=list,
        min_length=2,
        max_length=5,
        description="Keywords that the message(s) is about. These can range from very specific to very general.",
    )
    hypothetical_questions: list[str] = Field(
        default_factory=list,
        min_length=2,
        max_length=5,
        description="Hypothetical questions about this memory that someone might ask to query for it. "
        "These can range from very specific to very general.",
    )


class SemanticFact(BaseModel):
    text: str = Field(
        ...,
        description="The text of the fact. Do not use real names (you can say 'The user' instead) and avoid pronouns.",
    )
    message_indices: List[int] = Field(
        default_factory=list,
        description="The indices of the messages that the fact was extracted from.",
    )


class SemanticMemoryExtraction(BaseModel):
    action: Literal["add", "ignore"] = Field(..., description="Action to take on the extracted fact")
    reason_for_action: Optional[str] = Field(
        ...,
        description="Reason for the action taken on the extracted fact or the reason it was ignored.",
    )
    facts: Optional[List[SemanticFact]] = Field(
        default=None,
        description="One or more facts about the user. If the action is 'ignore'," "this field should be empty.",
    )


class EpisodicMemoryExtraction(BaseModel):
    action: Literal["add", "update", "ignore"] = Field(..., description="Action to take on the extracted fact")
    reason_for_action: Optional[str] = Field(
        ..., description="Reason for the action taken on the extracted fact or the reason it was ignored."
    )
    summary: Optional[str] = Field(
        ...,
        description="Summary of the extracted episodic memory. In case of update,"
        "include some details about the update including the latest state. Do not"
        "use real names (you can say 'The user' instead) and avoid pronouns. Be concise.",
    )


class MemoryCore(BaseMemoryCore):
    """Implementation of the memory core component."""

    def __init__(
        self,
        config: MemoryModuleConfig,
        llm_service: LLMService,
        storage: Optional[BaseMemoryStorage] = None,
    ):
        """Initialize the memory core.

        Args:
            config: Memory module configuration
            llm_service: LLM service instance
            storage: Optional storage implementation for memory persistence
        """
        self.lm = llm_service
        self.storage = storage or (SQLiteMemoryStorage(db_path=config.db_path)
                                   if config.db_path is not None
                                   else InMemoryStorage())

    async def process_semantic_messages(self, messages: List[Message]) -> None:
        """Process multiple messages into semantic memories (general facts, preferences)."""
<<<<<<< HEAD
        # make sure there is an author, and only one author
        author_id = next((message.author_id for message in messages if message.author_id), None)
        if not author_id:
            logger.error("No author found in messages")
            return
        # check if there are any other authors
        other_authors = [message.author_id for message in messages if message.author_id != author_id]
        if other_authors:
            logger.error("Multiple authors found in messages")
            return

        extraction = await self._extract_semantic_fact_from_messages(messages)

        if extraction.action == "add" and extraction.facts:
            for fact in extraction.facts:
                metadata = await self._extract_metadata_from_fact(fact)
                message_ids = [messages[idx].id for idx in fact.message_indices if idx < len(messages)]
                memory = Memory(
                    content=fact.text,
                    created_at=datetime.datetime.now(),
                    user_id=author_id,
                    message_attributions=message_ids,
                    memory_type=MemoryType.SEMANTIC,
                )
                embedResponse = await self.lm.embedding(
                    [fact.text, metadata.topic, metadata.summary, *metadata.keywords, *metadata.hypothetical_questions]
                )
                embed_vectors = [data["embedding"] for data in embedResponse.data]
                await self.storage.store_memory(memory, embedding_vectors=embed_vectors)
=======
        for message in messages:
            extraction = await self._extract_semantic_fact_from_message(message)

            if extraction.action == "add" and extraction.interesting_facts:
                for fact in extraction.interesting_facts:
                    memory = Memory(
                        content=fact.text,
                        created_at=message.created_at,
                        user_id=message.author_id,
                        message_attributions=[message.id],
                        memory_type=MemoryType.SEMANTIC,
                    )
                    embedding_vector = await self._create_memory_embedding(fact.text)
                    await self.storage.store_memory(memory, embedding_vector=embedding_vector)
>>>>>>> 39bbd8cf

    async def process_episodic_messages(self, messages: List[Message]) -> None:
        """Process multiple messages into episodic memories (specific events, experiences)."""
        # TODO: Implement episodic memory processing
        await self._extract_episodic_memory_from_messages(messages)

    async def retrieve(self, query: str, user_id: Optional[str], limit: Optional[int]) -> List[Memory]:
        """Retrieve memories based on a query.

        Steps:
        1. Convert query to embedding
        2. Find relevant memories
        3. Possibly rerank or filter results
        """
        embedText = EmbedText(text=query, embedding_vector=await self._create_memory_embedding(query))
        return await self.storage.retrieve_memories(embedText, user_id, limit)

    async def update(self, memory_id: str, updateMemory: str) -> None:
        embedResponse = await self.lm.embedding([updateMemory])
        embed_vector = embedResponse.data[0]["embedding"]
        await self.storage.update_memory(memory_id, updateMemory, embedding_vector=embed_vector)

    async def remove_memories(self, user_id: str) -> None:
        await self.storage.clear_memories(user_id)

    async def _extract_metadata_from_fact(self, fact: SemanticFact) -> MessageDigest:
        """Extract meaningful information from messages using LLM.

        Args:
            messages: The list of messages to extract meaningful information from.

        Returns:
            MemoryDigest containing the summary, importance, and key points from the list of messages.
        """
        return await self.lm.completion(
            messages=[
                {
                    "role": "system",
                    "content": "Your role is to rephrase the text in your own words and provide a summary of the text.",
                },
                {"role": "user", "content": fact.text},
            ],
            response_model=MessageDigest,
        )

    async def _create_memory_embedding(self, content: str) -> List[float]:
        """Create embedding for memory content."""
        res: EmbeddingResponse = await self.lm.embedding(input=[content])
        return res.data[0]["embedding"]

    async def _extract_semantic_fact_from_messages(
        self, messages: List[Message], memory_message: str = ""
    ) -> SemanticMemoryExtraction:
        """Extract semantic facts from messages using LLM.

        Args:
            message: The message to extract facts from
            memory_message: Optional context from previous memories

        Returns:
            SemanticMemoryExtraction containing the action and extracted facts
        """
        print("Extracting semantic facts from messages")
        messages_str = ""
        for idx, message in enumerate(messages):
            if not message.is_assistant_message:
                messages_str += f"{idx}. User: {message.content}\n"
            else:
                messages_str += f"{idx}. Assistant: {message.content}\n"

        system_message = f"""You are a semantic memory management agent. Your goal is to extract meaningful, facts and preferences from user messages. Focus on recognizing general patterns and interests
that will remain relevant over time, even if the user is mentioning short-term plans or events.

Prioritize:
- General Interests and Preferences: When a user mentions specific events or actions, focus on the underlying
interests, hobbies, or preferences they reveal (e.g., if the user mentions attending a conference, focus on the topic of the conference,
not the date or location).
- Facts or Details about user: Extract facts that describe relevant information about the user, such as details about things they own.
- Facts about the user that the assistant might find useful.

{memory_message}
Here is the transcript of the conversation:
<TRANSCRIPT>
{messages_str}
</TRANSCRIPT>
"""  # noqa: E501

        messages = [
            {"role": "system", "content": system_message},
            {
                "role": "user",
                "content": "Please analyze this message and decide whether to extract facts or ignore it."
                "For each fact, include the indices of the messages that the fact was extracted from.",
            },
        ]

        res = await self.lm.completion(messages=messages, response_model=SemanticMemoryExtraction)
        return res

    async def _extract_episodic_memory_from_messages(self, messages: List[Message]) -> EpisodicMemoryExtraction:
        """Extract episodic memory from a list of messages.

        Args:
            messages: The list of messages to extract memories from

        Returns:
            EpisodicMemoryExtraction containing relevant details
        """
        system_message = f"""You are an episodic memory management agent. Your goal is to extract detailed memories of
specific events or experiences from user messages. Focus on capturing key actions and important contextual details that
the user may want to recall later.

Prioritize:
•	Key Events and Experiences: Focus on significant events or interactions the user mentions (e.g., attending an event,
participating in an activity, or experiencing something noteworthy).
•	Specific Details: Include relevant time markers, locations, people involved, and specific actions or outcomes if
they seem central to the memory. However, avoid storing every minor detail unless it helps reconstruct the experience.
•	Ignore Generalized Information: Do not focus on general interests or preferences, unless they are crucial to
understanding the specific event.

Here are the incoming messages:
{[message.content for message in messages]}
"""
        # TODO: Fix the above prompt so that the messages are displayed correctly.
        # Ex "User: I love pie!", "Assitant: I love pie!"
        messages = [{"role": "system", "content": system_message}]

        return await self.lm.completion(messages=messages, response_model=EpisodicMemoryExtraction)

    async def add_short_term_memory(self, message: Message) -> None:
        await self.storage.store_short_term_memory(message)

    async def retrieve_chat_history(
        self, conversation_ref: str, config: ShortTermMemoryRetrievalConfig
    ) -> List[Message]:
        """Retrieve short-term memories based on configuration (N messages or last_minutes)."""
        return await self.storage.retrieve_chat_history(conversation_ref, config)<|MERGE_RESOLUTION|>--- conflicted
+++ resolved
@@ -87,13 +87,12 @@
             storage: Optional storage implementation for memory persistence
         """
         self.lm = llm_service
-        self.storage = storage or (SQLiteMemoryStorage(db_path=config.db_path)
-                                   if config.db_path is not None
-                                   else InMemoryStorage())
+        self.storage = storage or (
+            SQLiteMemoryStorage(db_path=config.db_path) if config.db_path is not None else InMemoryStorage()
+        )
 
     async def process_semantic_messages(self, messages: List[Message]) -> None:
         """Process multiple messages into semantic memories (general facts, preferences)."""
-<<<<<<< HEAD
         # make sure there is an author, and only one author
         author_id = next((message.author_id for message in messages if message.author_id), None)
         if not author_id:
@@ -118,34 +117,15 @@
                     message_attributions=message_ids,
                     memory_type=MemoryType.SEMANTIC,
                 )
-                embedResponse = await self.lm.embedding(
-                    [fact.text, metadata.topic, metadata.summary, *metadata.keywords, *metadata.hypothetical_questions]
-                )
-                embed_vectors = [data["embedding"] for data in embedResponse.data]
+                embed_vectors = await self._get_semantic_fact_embeddings(fact, metadata)
                 await self.storage.store_memory(memory, embedding_vectors=embed_vectors)
-=======
-        for message in messages:
-            extraction = await self._extract_semantic_fact_from_message(message)
-
-            if extraction.action == "add" and extraction.interesting_facts:
-                for fact in extraction.interesting_facts:
-                    memory = Memory(
-                        content=fact.text,
-                        created_at=message.created_at,
-                        user_id=message.author_id,
-                        message_attributions=[message.id],
-                        memory_type=MemoryType.SEMANTIC,
-                    )
-                    embedding_vector = await self._create_memory_embedding(fact.text)
-                    await self.storage.store_memory(memory, embedding_vector=embedding_vector)
->>>>>>> 39bbd8cf
 
     async def process_episodic_messages(self, messages: List[Message]) -> None:
         """Process multiple messages into episodic memories (specific events, experiences)."""
         # TODO: Implement episodic memory processing
         await self._extract_episodic_memory_from_messages(messages)
 
-    async def retrieve(self, query: str, user_id: Optional[str], limit: Optional[int]) -> List[Memory]:
+    async def retrieve_memories(self, query: str, user_id: Optional[str], limit: Optional[int]) -> List[Memory]:
         """Retrieve memories based on a query.
 
         Steps:
@@ -184,10 +164,17 @@
             response_model=MessageDigest,
         )
 
-    async def _create_memory_embedding(self, content: str) -> List[float]:
+    async def _get_query_embedding(self, query: str) -> List[float]:
         """Create embedding for memory content."""
-        res: EmbeddingResponse = await self.lm.embedding(input=[content])
+        res: EmbeddingResponse = await self.lm.embedding(input=[query])
         return res.data[0]["embedding"]
+
+    async def _get_semantic_fact_embeddings(self, fact: SemanticFact, metadata: MessageDigest) -> List[List[float]]:
+        """Create embedding for semantic fact and metadata."""
+        res: EmbeddingResponse = await self.lm.embedding(
+            input=[fact.text, metadata.topic, metadata.summary, *metadata.keywords, *metadata.hypothetical_questions]
+        )
+        return [data["embedding"] for data in res.data]
 
     async def _extract_semantic_fact_from_messages(
         self, messages: List[Message], memory_message: str = ""
