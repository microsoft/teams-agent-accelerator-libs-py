--- conflicted
+++ resolved
@@ -249,16 +249,8 @@
     async def add_short_term_memory(self, message: Message) -> None:
         await self.storage.store_short_term_memory(message)
 
-<<<<<<< HEAD
-    async def retrieve_short_term_memories(
-        self, conversation_ref: str, config: ShortTermMemoryRetrievalConfig
-    ) -> List[Message]:
-        """Retrieve short-term memories based on configuration (N messages or last_minutes)."""
-        return await self.storage.retrieve_short_term_memories(conversation_ref, config)
-=======
     async def retrieve_chat_history(
         self, conversation_ref: str, config: ShortTermMemoryRetrievalConfig
     ) -> List[Message]:
         """Retrieve short-term memories based on configuration (N messages or last_minutes)."""
-        return await self.storage.retrieve_chat_history(conversation_ref, config)
->>>>>>> 6342ba36
+        return await self.storage.retrieve_chat_history(conversation_ref, config)