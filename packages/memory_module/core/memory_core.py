--- conflicted
+++ resolved
@@ -124,10 +124,8 @@
 Here's the list of messages you need to analyze:
 {[message.content for message in messages]}
 """
-<<<<<<< HEAD
-        # TODO: Fix the above prompt so that the messages are displayed correctly. Ex "User: I love pie!", "Assitant: I love pie!"
-=======
->>>>>>> ef3363ce
+        # TODO: Fix the above prompt so that the messages are displayed correctly.
+        # Ex "User: I love pie!", "Assitant: I love pie!"
 
         messages = [{"role": "system", "content": system_message}]
 
@@ -204,10 +202,8 @@
 Here are the incoming messages:
 {[message.content for message in messages]}
 """
-<<<<<<< HEAD
-        # TODO: Fix the above prompt so that the messages are displayed correctly. Ex "User: I love pie!", "Assitant: I love pie!"
-=======
->>>>>>> ef3363ce
+        # TODO: Fix the above prompt so that the messages are displayed correctly.
+        # Ex "User: I love pie!", "Assitant: I love pie!"
         messages = [{"role": "system", "content": system_message}]
 
         return await self.lm.completion(messages=messages, response_model=EpisodicMemoryExtraction)