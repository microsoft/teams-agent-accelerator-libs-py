from typing import Dict, List, Optional

from memory_module.config import MemoryModuleConfig
from memory_module.core.memory_core import MemoryCore
from memory_module.core.message_queue import MessageQueue
from memory_module.interfaces.base_memory_core import BaseMemoryCore
from memory_module.interfaces.base_memory_module import BaseMemoryModule
from memory_module.interfaces.base_message_queue import BaseMessageQueue
from memory_module.interfaces.types import Memory, Message, MessageInput, ShortTermMemoryRetrievalConfig
from memory_module.services.llm_service import LLMService


class MemoryModule(BaseMemoryModule):
    """Implementation of the memory module interface."""

    def __init__(
        self,
        config: MemoryModuleConfig,
        llm_service: Optional[LLMService] = None,
        memory_core: Optional[BaseMemoryCore] = None,
        message_queue: Optional[BaseMessageQueue] = None,
    ):
        """Initialize the memory module.

        Args:
            config: Memory module configuration
            llm_service: Optional LLM service instance
            memory_core: Optional BaseMemoryCore instance
            message_queue: Optional BaseMessageQueue instance
        """
        self.config = config

        self.llm_service = llm_service or LLMService(config=config.llm)
        self.memory_core: BaseMemoryCore = memory_core or MemoryCore(config=config, llm_service=self.llm_service)
        self.message_queue: BaseMessageQueue = message_queue or MessageQueue(
            config=config, memory_core=self.memory_core
        )

    async def add_message(self, message: MessageInput) -> Message:
        """Add a message to be processed into memory."""
        message_res = await self.memory_core.add_short_term_memory(message)
        await self.message_queue.enqueue(message_res)

        return message_res

    async def retrieve_memories(self, query: str, user_id: Optional[str], limit: Optional[int]) -> List[Memory]:
        """Retrieve relevant memories based on a query."""
        return await self.memory_core.retrieve_memories(query, user_id, limit)

<<<<<<< HEAD
    async def get_memories(self, memory_ids: List[str]) -> List[Memory]:
        return await self.memory_core.get_memories(memory_ids)

    async def get_messages(self, memory_ids: List[str]) -> Dict[str, List[Message]]:
        return await self.memory_core.get_messages(memory_ids)

    async def update_memory(self, memory_id: str, updated_memory: str) -> None:
        """Update memory with new fact"""
        return await self.memory_core.update_memory(memory_id, updated_memory)
=======
    async def update_memory(self, updated_memory: Memory) -> None:
        """Update existing memory with new fact"""
        return await self.memory_core.update_memory(updated_memory)
>>>>>>> d3860f4d

    async def remove_memories(self, user_id: str) -> None:
        """Remove memories based on user id."""
        return await self.memory_core.remove_memories(user_id)

    async def retrieve_chat_history(
        self, conversation_ref: str, config: ShortTermMemoryRetrievalConfig
    ) -> List[Message]:
        """Retrieve short-term memories based on configuration (N messages or last_minutes)."""
        return await self.memory_core.retrieve_chat_history(conversation_ref, config)<|MERGE_RESOLUTION|>--- conflicted
+++ resolved
@@ -47,21 +47,15 @@
         """Retrieve relevant memories based on a query."""
         return await self.memory_core.retrieve_memories(query, user_id, limit)
 
-<<<<<<< HEAD
     async def get_memories(self, memory_ids: List[str]) -> List[Memory]:
         return await self.memory_core.get_memories(memory_ids)
 
     async def get_messages(self, memory_ids: List[str]) -> Dict[str, List[Message]]:
         return await self.memory_core.get_messages(memory_ids)
 
-    async def update_memory(self, memory_id: str, updated_memory: str) -> None:
-        """Update memory with new fact"""
-        return await self.memory_core.update_memory(memory_id, updated_memory)
-=======
     async def update_memory(self, updated_memory: Memory) -> None:
         """Update existing memory with new fact"""
         return await self.memory_core.update_memory(updated_memory)
->>>>>>> d3860f4d
 
     async def remove_memories(self, user_id: str) -> None:
         """Remove memories based on user id."""
