import logging
from pathlib import Path
from typing import List, Optional

import sqlite_vec
from memory_module.interfaces.base_memory_storage import BaseMemoryStorage
from memory_module.interfaces.types import EmbedText, Memory, Message, ShortTermMemoryRetrievalConfig
from memory_module.storage.sqlite_storage import SQLiteStorage

logger = logging.getLogger(__name__)

DEFAULT_DB_PATH = Path(__file__).parent.parent / "data" / "memory.db"


class SQLiteMemoryStorage(BaseMemoryStorage):
    """SQLite implementation of memory storage."""

    def __init__(self, db_path: Optional[str | Path] = None):
        self.db_path = db_path or DEFAULT_DB_PATH
        self.storage = SQLiteStorage(self.db_path)

    async def store_memory(self, memory: Memory, *, embedding_vectors: List[List[float]]) -> int | None:
        """Store a memory and its message attributions."""
        serialized_embeddings = [
            sqlite_vec.serialize_float32(embedding_vector) for embedding_vector in embedding_vectors
        ]

        async with self.storage.transaction() as cursor:
            # Store the memory
            await cursor.execute(
                """INSERT INTO memories
                    (content, created_at, user_id, memory_type)
                    VALUES (?, ?, ?, ?)""",
                (
                    memory.content,
                    memory.created_at,
                    memory.user_id,
                    memory.memory_type.value,
                ),
            )

            memory_id = cursor.lastrowid

            # Store message attributions
            if memory.message_attributions:
                await cursor.executemany(
                    "INSERT INTO memory_attributions (memory_id, message_id) VALUES (?, ?)",
                    [(memory_id, msg_id) for msg_id in memory.message_attributions],
                )

            # Store embedding in embeddings table
            await cursor.executemany(
                "INSERT INTO embeddings (memory_id, embedding) VALUES (?, ?)",
                [(memory_id, serialized_embedding) for serialized_embedding in serialized_embeddings],
            )

            await cursor.execute(
                """
                INSERT INTO vec_items (memory_embedding_id, embedding)
                SELECT id, embedding
                FROM embeddings
                WHERE memory_id = ?
                """,
                (memory_id,),
            )
        return memory_id

    async def update_memory(self, memory: Memory, *, embedding_vector: List[float]) -> None:
        """replace an existing memory with new extracted fact and embedding"""
        serialized_embeddings = [
            sqlite_vec.serialize_float32(embedding_vector) for embedding_vector in embedding_vectors
        ]

        async with self.storage.transaction() as cursor:
            # Update the memory content
            await cursor.execute("UPDATE memories SET content = ? WHERE id = ?", (memory.content, memory.id))
<<<<<<< HEAD
            await cursor.execute("UPDATE memories SET content = ? WHERE id = ?", (updated_memory, memory_id))

            # remove all the embeddings for this memory
            await cursor.execute("DELETE FROM embeddings WHERE memory_id = ?", (memory_id,))

            # Update embedding in embeddings table
            await cursor.executemany(
                "INSERT INTO embeddings (memory_id, embedding) VALUES (?, ?)",
                [(memory_id, serialized_embedding) for serialized_embedding in serialized_embeddings],
            )
=======

            # Update embedding in embeddings table
            await cursor.execute(
                "UPDATE embeddings SET embedding = ? WHERE memory_id = ?",
                (
                    serialized_embedding,
                    memory.id,
                ),
            )
            await cursor.execute("SELECT id FROM embeddings WHERE memory_id = ?", (memory.id,))

            embedding_id = await cursor.fetchone()
>>>>>>> a2ff6d84

            await cursor.execute(
                "UPDATE vec_items SET embedding = ? WHERE memory_embedding_id = ?",
                (
                    serialized_embedding,
                    embedding_id[0],
                ),
            )

            # Update memory_attributions
            await cursor.execute(
                "DELETE FROM memory_attributions WHERE memory_id = ?",
                (memory.id,)
            )
            if memory.message_attributions:
                await cursor.executemany(
                    "INSERT INTO memory_attributions (memory_id, message_id) VALUES (?, ?)",
                    [(memory.id, msg_id) for msg_id in memory.message_attributions],
                )

    async def retrieve_memories(
        self, embedText: EmbedText, user_id: Optional[str], limit: Optional[int] = None
    ) -> List[Memory]:
        """Retrieve memories based on a query."""
        query = """
            WITH ranked_memories AS (
                SELECT
                    e.memory_id,
                    distance
                FROM vec_items
                JOIN embeddings e ON vec_items.memory_embedding_id = e.id
                WHERE vec_items.embedding MATCH ? AND K = ? AND distance < ?
                ORDER BY distance ASC
            )
            SELECT
                m.id,
                m.content,
                m.created_at,
                m.user_id,
                m.memory_type,
                ma.message_id,
                rm.distance
            FROM ranked_memories rm
            JOIN memories m ON m.id = rm.memory_id
            LEFT JOIN memory_attributions ma ON m.id = ma.memory_id
            ORDER BY rm.distance ASC
        """

        rows = await self.storage.fetch_all(
            query,
            (
                sqlite_vec.serialize_float32(embedText.embedding_vector),
                limit or self.default_limit,
                1.0,
            ),
        )

        # Group rows by memory_id to handle message attributions
        memories_dict = {}
        for row in rows:
            memory_id = row["id"]
            if memory_id not in memories_dict:
                memories_dict[memory_id] = {
                    "id": memory_id,
                    "content": row["content"],
                    "created_at": row["created_at"],
                    "user_id": row["user_id"],
                    "memory_type": row["memory_type"],
                    "message_attributions": [],
                    "distance": row["distance"],
                }

            if row["message_id"]:
                memories_dict[memory_id]["message_attributions"].append(row["message_id"])

        return [Memory(**memory_data) for memory_data in memories_dict.values()]

    async def clear_memories(self, user_id: str) -> None:
        """Clear all memories for a given user."""
        query = """
            SELECT
                m.id,
                e.id AS embed_id
            FROM memories m
            LEFT JOIN embeddings e
            WHERE m.user_id = ? AND m.id = e.memory_id
        """
        id_rows = await self.storage.fetch_all(query, (user_id,))
        memory_id_list = [row["id"] for row in id_rows]
        embed_id_list = [row["embed_id"] for row in id_rows]

        # Remove memory
        async with self.storage.transaction() as cursor:
            await cursor.execute(
                f"DELETE FROM vec_items WHERE memory_embedding_id in ({",".join(["?"]*len(embed_id_list))})",
                tuple(embed_id_list),
            )

            await cursor.execute(
                f"DELETE FROM embeddings WHERE memory_id in ({",".join(["?"]*len(memory_id_list))})",
                tuple(memory_id_list),
            )

            await cursor.execute(
                f"DELETE FROM memory_attributions WHERE memory_id in ({",".join(["?"]*len(memory_id_list))})",
                tuple(memory_id_list),
            )

            await cursor.execute(
                f"DELETE FROM memories WHERE id in ({",".join(["?"]*len(memory_id_list))})", tuple(memory_id_list)
            )

    async def get_memory(self, memory_id: int) -> Optional[Memory]:
        """Retrieve a memory with its message attributions."""
        query = """
            SELECT
                m.id,
                m.content,
                m.created_at,
                m.user_id,
                m.memory_type,
                ma.message_id
            FROM memories m
            LEFT JOIN memory_attributions ma ON m.id = ma.memory_id
            WHERE m.id = ?
        """

        rows = await self.storage.fetch_all(query, (memory_id,))

        if not rows:
            return None

        # First row contains the memory data
        memory_data = {
            "id": rows[0]["id"],
            "content": rows[0]["content"],
            "created_at": rows[0]["created_at"],
            "user_id": rows[0]["user_id"],
            "memory_type": rows[0]["memory_type"],
            "message_attributions": [row["message_id"] for row in rows if row["message_id"]],
        }

        return Memory(**memory_data)

    async def get_all_memories(self, limit: Optional[int] = None) -> List[Memory]:
        """Retrieve all memories with their message attributions."""
        query = """
            SELECT
                m.id,
                m.content,
                m.created_at,
                m.user_id,
                m.memory_type,
                ma.message_id
            FROM memories m
            LEFT JOIN memory_attributions ma ON m.id = ma.memory_id
            ORDER BY m.created_at DESC
        """

        if limit is not None:
            query += " LIMIT ?"
            params = (limit,)
        else:
            params = ()

        rows = await self.storage.fetch_all(query, params)

        # Group rows by memory_id
        memories_dict = {}
        for row in rows:
            memory_id = row["id"]
            if memory_id not in memories_dict:
                memories_dict[memory_id] = {
                    "id": memory_id,
                    "content": row["content"],
                    "created_at": row["created_at"],
                    "user_id": row["user_id"],
                    "memory_type": row["memory_type"],
                    "message_attributions": [],
                }

            if row["message_id"]:
                memories_dict[memory_id]["message_attributions"].append(row["message_id"])

        return [Memory(**memory_data) for memory_data in memories_dict.values()]

    async def store_short_term_message(self, message: Message) -> None:
        """Store a short-term memory entry."""
        async with self.storage.transaction() as cursor:
            await cursor.execute(
                """INSERT INTO messages (id, content, author_id, conversation_ref, created_at, is_assistant_message)
                   VALUES (?, ?, ?, ?, ?, ?)""",
                (
                    message.id,
                    message.content,
                    message.author_id,
                    message.conversation_ref,
                    message.created_at,
                    message.is_assistant_message,
                ),
            )

    async def retrieve_chat_history(
        self, conversation_ref: str, config: ShortTermMemoryRetrievalConfig
    ) -> List[Message]:
        """Retrieve short-term memories based on configuration (N messages or last_minutes)."""
        query = "SELECT * FROM messages WHERE conversation_ref = ?"
        params = [conversation_ref]

        if "n_messages" in config and config["n_messages"] is not None:
            query += " ORDER BY created_at DESC LIMIT ?"
            params.append(config["n_messages"])

        if "last_minutes" in config and config["last_minutes"] is not None:
            query += " AND created_at >= datetime('now', ?) ORDER BY created_at DESC"
            params.append(f"-{config['last_minutes']} minutes")

        rows = await self.storage.fetch_all(query, params)

        return [Message(**row) for row in rows][::-1]<|MERGE_RESOLUTION|>--- conflicted
+++ resolved
@@ -66,6 +66,7 @@
         return memory_id
 
     async def update_memory(self, memory: Memory, *, embedding_vector: List[float]) -> None:
+    async def update_memory(self, memory: Memory, *, embedding_vector: List[float]) -> None:
         """replace an existing memory with new extracted fact and embedding"""
         serialized_embeddings = [
             sqlite_vec.serialize_float32(embedding_vector) for embedding_vector in embedding_vectors
@@ -74,7 +75,6 @@
         async with self.storage.transaction() as cursor:
             # Update the memory content
             await cursor.execute("UPDATE memories SET content = ? WHERE id = ?", (memory.content, memory.id))
-<<<<<<< HEAD
             await cursor.execute("UPDATE memories SET content = ? WHERE id = ?", (updated_memory, memory_id))
 
             # remove all the embeddings for this memory
@@ -85,20 +85,6 @@
                 "INSERT INTO embeddings (memory_id, embedding) VALUES (?, ?)",
                 [(memory_id, serialized_embedding) for serialized_embedding in serialized_embeddings],
             )
-=======
-
-            # Update embedding in embeddings table
-            await cursor.execute(
-                "UPDATE embeddings SET embedding = ? WHERE memory_id = ?",
-                (
-                    serialized_embedding,
-                    memory.id,
-                ),
-            )
-            await cursor.execute("SELECT id FROM embeddings WHERE memory_id = ?", (memory.id,))
-
-            embedding_id = await cursor.fetchone()
->>>>>>> a2ff6d84
 
             await cursor.execute(
                 "UPDATE vec_items SET embedding = ? WHERE memory_embedding_id = ?",
