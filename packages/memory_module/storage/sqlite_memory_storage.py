import logging
from pathlib import Path
from typing import List, Optional

import sqlite_vec
from memory_module.interfaces.base_memory_storage import BaseMemoryStorage
from memory_module.interfaces.types import EmbedText, Memory, Message, ShortTermMemoryRetrievalConfig
from memory_module.storage.sqlite_storage import SQLiteStorage

logger = logging.getLogger(__name__)

DEFAULT_DB_PATH = Path(__file__).parent.parent / "data" / "memory.db"


class SQLiteMemoryStorage(BaseMemoryStorage):
    """SQLite implementation of memory storage."""

    def __init__(self, db_path: Optional[str | Path] = None):
        self.db_path = db_path or DEFAULT_DB_PATH
        self.storage = SQLiteStorage(self.db_path)

    async def store_memory(self, memory: Memory, *, embedding_vector: List[float]) -> int | None:
        """Store a memory and its message attributions."""
        serialized_embedding = sqlite_vec.serialize_float32(embedding_vector)

        async with self.storage.transaction() as cursor:
            # Store the memory
            await cursor.execute(
                """INSERT INTO memories
                    (content, created_at, user_id, memory_type)
                    VALUES (?, ?, ?, ?)""",
                (
                    memory.content,
                    memory.created_at,
                    memory.user_id,
                    memory.memory_type.value,
                ),
            )

            memory_id = cursor.lastrowid

            # Store message attributions
            if memory.message_attributions:
                await cursor.executemany(
                    "INSERT INTO memory_attributions (memory_id, message_id) VALUES (?, ?)",
                    [(memory_id, msg_id) for msg_id in memory.message_attributions],
                )

            # Store embedding in embeddings table
            await cursor.execute(
                "INSERT INTO embeddings (memory_id, embedding) VALUES (?, ?)",
                (memory_id, serialized_embedding),
            )
            embedding_id = cursor.lastrowid

            # Store in vec_items table
            await cursor.execute(
                "INSERT INTO vec_items (memory_embedding_id, embedding) VALUES (?, ?)",
                (embedding_id, serialized_embedding),
            )
        return memory_id

    async def insert_memory_to_existing_record(
        self, memory_id: str, memory: Memory, *, embedding_vector: List[float]
    ) -> None:
        """Once an async memory extraction process is done, update it with extracted fact and insert embedding"""
        serialized_embedding = sqlite_vec.serialize_float32(embedding_vector)

        async with self.storage.transaction() as cursor:
            # Update the memory content
            await cursor.execute(
                """UPDATE memories
                    SET content = ?
                    WHERE id = ?""",
                (memory.content, memory_id),
            )

            # Store embedding in embeddings table
            await cursor.execute(
                "INSERT INTO embeddings (memory_id, embedding) VALUES (?, ?)",
                (memory_id, serialized_embedding),
            )
            embedding_id = cursor.lastrowid

            # Store in vec_items table
            await cursor.execute(
                "INSERT INTO vec_items (memory_embedding_id, embedding) VALUES (?, ?)",
                (embedding_id, serialized_embedding),
            )

    async def update_memory(self, memory_id: str, updateMemory: str, *, embedding_vector: List[float]) -> None:
        """replace an existing memory with new extracted fact and embedding"""
        serialized_embedding = sqlite_vec.serialize_float32(embedding_vector)

        async with self.storage.transaction() as cursor:
            # Update the memory content
            await cursor.execute("UPDATE memories SET content = ? WHERE id = ?", (updateMemory, memory_id))

            # Update embedding in embeddings table
            await cursor.execute(
                "UPDATE embeddings SET embedding = ? WHERE memory_id = ?",
                (
                    serialized_embedding,
                    memory_id,
                ),
            )
            await cursor.execute("SELECT id FROM embeddings WHERE memory_id = ?", (memory_id,))

            embedding_id = await cursor.fetchone()

            # Update in vec_items table
            await cursor.execute(
                "UPDATE vec_items SET embedding = ? WHERE memory_embedding_id = ?",
<<<<<<< HEAD
                (serialized_embedding, embedding_id[0], ), # type: ignore
=======
                (
                    serialized_embedding,
                    embedding_id[0],
                ),
>>>>>>> 6342ba36
            )

    async def retrieve_memories(
        self, embedText: EmbedText, user_id: Optional[str], limit: Optional[int] = None
    ) -> List[Memory]:
        """Retrieve memories based on a query."""
        query = """
            WITH ranked_memories AS (
                SELECT
                    e.memory_id,
                    distance
                FROM vec_items
                JOIN embeddings e ON vec_items.memory_embedding_id = e.id
                WHERE vec_items.embedding MATCH ? AND K = ? AND distance < ?
                ORDER BY distance ASC
            )
            SELECT
                m.id,
                m.content,
                m.created_at,
                m.user_id,
                m.memory_type,
                ma.message_id,
                rm.distance
            FROM ranked_memories rm
            JOIN memories m ON m.id = rm.memory_id
            LEFT JOIN memory_attributions ma ON m.id = ma.memory_id
            ORDER BY rm.distance ASC
        """

        rows = await self.storage.fetch_all(
            query,
            (
                sqlite_vec.serialize_float32(embedText.embedding_vector),
                limit or self.default_limit,
                1.0,
            ),
        )

        # Group rows by memory_id to handle message attributions
        memories_dict = {}
        for row in rows:
            memory_id = row["id"]
            if memory_id not in memories_dict:
                memories_dict[memory_id] = {
                    "id": memory_id,
                    "content": row["content"],
                    "created_at": row["created_at"],
                    "user_id": row["user_id"],
                    "memory_type": row["memory_type"],
                    "message_attributions": [],
                    "distance": row["distance"]
                }

            if row["message_id"]:
                memories_dict[memory_id]["message_attributions"].append(row["message_id"])

        return [Memory(**memory_data) for memory_data in memories_dict.values()]

    async def clear_memories(self, user_id: str) -> None:
        """Clear all memories for a given user."""
        query = """
            SELECT
                m.id,
                e.id AS embed_id
            FROM memories m
            LEFT JOIN embeddings e
            WHERE m.user_id = ? AND m.id = e.memory_id
        """
        id_rows = await self.storage.fetch_all(query, (user_id,))
        memory_id_list = [row["id"] for row in id_rows]
        embed_id_list = [row["embed_id"] for row in id_rows]

        # Remove memory
        async with self.storage.transaction() as cursor:
            await cursor.execute(
                f"DELETE FROM vec_items WHERE memory_embedding_id in ({",".join(["?"]*len(embed_id_list))})",
                tuple(embed_id_list),
            )

            await cursor.execute(
                f"DELETE FROM embeddings WHERE memory_id in ({",".join(["?"]*len(memory_id_list))})",
                tuple(memory_id_list),
            )

            await cursor.execute(
                f"DELETE FROM memory_attributions WHERE memory_id in ({",".join(["?"]*len(memory_id_list))})",
                tuple(memory_id_list),
            )

            await cursor.execute(
                f"DELETE FROM memories WHERE id in ({",".join(["?"]*len(memory_id_list))})", tuple(memory_id_list)
            )

    async def get_memory(self, memory_id: int) -> Optional[Memory]:
        """Retrieve a memory with its message attributions."""
        query = """
            SELECT
                m.id,
                m.content,
                m.created_at,
                m.user_id,
                m.memory_type,
                ma.message_id
            FROM memories m
            LEFT JOIN memory_attributions ma ON m.id = ma.memory_id
            WHERE m.id = ?
        """

        rows = await self.storage.fetch_all(query, (memory_id,))

        if not rows:
            return None

        # First row contains the memory data
        memory_data = {
            "id": rows[0]["id"],
            "content": rows[0]["content"],
            "created_at": rows[0]["created_at"],
            "user_id": rows[0]["user_id"],
            "memory_type": rows[0]["memory_type"],
            "message_attributions": [row["message_id"] for row in rows if row["message_id"]],
        }

        return Memory(**memory_data)

    async def get_all_memories(self, limit: Optional[int] = None) -> List[Memory]:
        """Retrieve all memories with their message attributions."""
        query = """
            SELECT
                m.id,
                m.content,
                m.created_at,
                m.user_id,
                m.memory_type,
                ma.message_id
            FROM memories m
            LEFT JOIN memory_attributions ma ON m.id = ma.memory_id
            ORDER BY m.created_at DESC
        """

        if limit is not None:
            query += " LIMIT ?"
            params = (limit,)
        else:
            params = ()

        rows = await self.storage.fetch_all(query, params)

        # Group rows by memory_id
        memories_dict = {}
        for row in rows:
            memory_id = row["id"]
            if memory_id not in memories_dict:
                memories_dict[memory_id] = {
                    "id": memory_id,
                    "content": row["content"],
                    "created_at": row["created_at"],
                    "user_id": row["user_id"],
                    "memory_type": row["memory_type"],
                    "message_attributions": [],
                }

            if row["message_id"]:
                memories_dict[memory_id]["message_attributions"].append(row["message_id"])

        return [Memory(**memory_data) for memory_data in memories_dict.values()]

    async def store_short_term_memory(self, message: Message) -> None:
        """Store a short-term memory entry."""
        async with self.storage.transaction() as cursor:
            await cursor.execute(
                """INSERT INTO messages (id, content, author_id, conversation_ref, created_at, is_assistant_message)
                   VALUES (?, ?, ?, ?, ?, ?)""",
                (
                    message.id,
                    message.content,
                    message.author_id,
                    message.conversation_ref,
                    message.created_at,
                    message.is_assistant_message,
                ),
            )

    async def retrieve_chat_history(
        self, conversation_ref: str, config: ShortTermMemoryRetrievalConfig
    ) -> List[Message]:
        """Retrieve short-term memories based on configuration (N messages or last_minutes)."""
        query = "SELECT * FROM messages WHERE conversation_ref = ?"
        params = [conversation_ref]

        if "n_messages" in config and config["n_messages"] is not None:
            query += " ORDER BY created_at DESC LIMIT ?"
            params.append(config["n_messages"])

        if "last_minutes" in config and config["last_minutes"] is not None:
            query += " AND created_at >= datetime('now', ?) ORDER BY created_at DESC"
            params.append(f"-{config['last_minutes']} minutes")

        rows = await self.storage.fetch_all(query, params)

        return [Message(**row) for row in rows][::-1]<|MERGE_RESOLUTION|>--- conflicted
+++ resolved
@@ -111,14 +111,10 @@
             # Update in vec_items table
             await cursor.execute(
                 "UPDATE vec_items SET embedding = ? WHERE memory_embedding_id = ?",
-<<<<<<< HEAD
-                (serialized_embedding, embedding_id[0], ), # type: ignore
-=======
                 (
                     serialized_embedding,
                     embedding_id[0],
                 ),
->>>>>>> 6342ba36
             )
 
     async def retrieve_memories(
