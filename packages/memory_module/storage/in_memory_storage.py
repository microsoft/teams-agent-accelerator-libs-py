--- conflicted
+++ resolved
@@ -86,11 +86,7 @@
         """
         await self.delete_event(id)
 
-<<<<<<< HEAD
-    async def retrieve_short_term_memories(
-=======
     async def retrieve_chat_history(
->>>>>>> 6342ba36
         self, conversation_ref: str, config: ShortTermMemoryRetrievalConfig
     ) -> List[Message]:
         """Retrieve short-term memories based on configuration (N messages or last_minutes)."""
@@ -102,11 +98,7 @@
         if config.n_messages is not None:
             messages = conversation_messages[-config.n_messages :]
         elif config.last_minutes is not None:
-<<<<<<< HEAD
-            current_time = ...  # Get the current time
-=======
             current_time = datetime.now()
->>>>>>> 6342ba36
             messages = [
                 msg
                 for msg in conversation_messages
