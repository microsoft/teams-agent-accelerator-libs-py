"""
Copyright (c) Microsoft Corporation. All rights reserved.
Licensed under the MIT License.
"""

import datetime
import logging
<<<<<<< HEAD
from typing import List, Literal, Optional, Set, Tuple
=======
from typing import Any, List, Literal, Optional, Set
>>>>>>> ec80f7a0

from litellm.types.utils import EmbeddingResponse
from pydantic import BaseModel, Field, create_model, field_validator, model_validator

from teams_memory.config import MemoryModuleConfig
from teams_memory.core.prompts import (
    ANSWER_QUESTION_PROMPT,
    ANSWER_QUESTION_USER_PROMPT,
    MEMORY_PROCESSING_DECISION_PROMPT,
    METADATA_EXTRACTION_PROMPT,
    SEMANTIC_FACT_EXTRACTION_PROMPT,
    SEMANTIC_FACT_USER_PROMPT,
)
from teams_memory.interfaces.base_memory_core import BaseMemoryCore
from teams_memory.interfaces.base_memory_storage import BaseMemoryStorage
from teams_memory.interfaces.errors import MemoryNotFoundError
from teams_memory.interfaces.types import (
    BaseMemoryInput,
    Memory,
    MemoryType,
    Message,
    MessageInput,
    TextEmbedding,
    Topic,
)
from teams_memory.services.llm_service import LLMService
from teams_memory.storage.in_memory_storage import InMemoryStorage
from teams_memory.storage.sqlite_memory_storage import SQLiteMemoryStorage

logger = logging.getLogger(__name__)


class MessageDigest(BaseModel):
    topic: str = Field(..., description="The general category of the message(s).")
    summary: str = Field(..., description="A summary of the message(s).")
    keywords: list[str] = Field(
        default_factory=list,
        min_length=2,
        max_length=5,
        description="Keywords that the message(s) is about. These can range from very specific to very general.",
    )
    hypothetical_questions: list[str] = Field(
        default_factory=list,
        min_length=2,
        max_length=5,
        description="Hypothetical questions about this memory that someone might ask to query for it. "
        "These can range from very specific to very general.",
    )


class SemanticFact(BaseModel):
    text: str = Field(
        ...,
        description="The text of the fact. Do not use real names (you can say 'The user' instead) and avoid pronouns.",
    )
    message_ids: Set[int] = Field(
        default_factory=set,
        description="The ids of the messages that the fact was extracted from.",
    )
    # TODO: Add a validator to ensure that topics are valid
    topics: Optional[List[str]] = Field(
        default=None,
        description="The name of the topic that the fact is most relevant to.",  # noqa: E501
    )


class SemanticMemoryExtraction(BaseModel):
    action: Literal["add", "ignore"] = Field(
        ..., description="Action to take on the extracted fact"
    )
    facts: Optional[List[SemanticFact]] = Field(
        default=None,
        description="One or more facts about the user. If the action is 'ignore', this field should be empty.",
    )


class ProcessSemanticMemoryDecision(BaseModel):
    decision: Literal["add", "ignore"] = Field(
        ..., description="Action to take on the new memory"
    )
    reason_for_decision: Optional[str] = Field(
        ...,
        description="Reason for the action.",
    )


class Answer(BaseModel):
    answer: Optional[str] = Field(..., description="The answer to the question")
    fact_ids: Optional[List[str]] = Field(
        ..., description="The fact ids that were used to answer the question"
    )

    @model_validator(mode="after")
    def validate_answer(self) -> "Answer":
        if self.answer and self.answer.lower() == "unknown":
            self.answer = None
            self.fact_ids = None
        return self


class MemoryCore(BaseMemoryCore):
    """Implementation of the memory core component."""

    def __init__(
        self,
        config: MemoryModuleConfig,
        llm_service: LLMService,
        storage: Optional[BaseMemoryStorage] = None,
    ):
        """Initialize the memory core.

        Args:
            config: Memory module configuration
            llm_service: LLM service instance
            storage: Optional storage implementation for memory persistence
        """
        self.lm = llm_service
        self.storage: BaseMemoryStorage = storage or self._build_storage(config)
        self.topics = config.topics

    def _build_storage(self, config: MemoryModuleConfig) -> BaseMemoryStorage:
        if not config.storage or config.storage.storage_type == "in-memory":
            return InMemoryStorage()
        if config.storage.storage_type == "sqlite":
            return SQLiteMemoryStorage(config.storage)

        raise ValueError(f"Invalid storage type: {config.storage.storage_type}")

    async def process_semantic_messages(
        self,
        messages: List[Message],
        existing_memories: Optional[List[Memory]] = None,
    ) -> None:
        """Process multiple messages into semantic memories (general facts, preferences)."""
        # make sure there is an author, and only one author
        author_id = next(
            (
                message.author_id
                for message in messages
                if message.author_id and message.type == "user"
            ),
            None,
        )
        if not author_id:
            logger.error("No author found in messages")
            return

        # check if there are any other authors
        other_authors = [
            message.author_id
            for message in messages
            if message.type == "user" and message.author_id != author_id
        ]
        if other_authors:
            logger.error("Multiple authors found in messages")
            return

        extraction = await self._extract_semantic_fact_from_messages(
            messages, existing_memories
        )

        if extraction.action == "add" and extraction.facts:
            for fact in extraction.facts:
                decision = await self._get_add_memory_processing_decision(
                    fact, author_id
                )
                if decision.decision == "ignore":
                    logger.info("Decision to ignore fact: %s", fact.text)
                    continue
                topics = (
                    [topic for topic in self.topics if topic.name in fact.topics]
                    if fact.topics
                    else None
                )
                metadata = await self._extract_metadata_from_fact(fact.text, topics)
                message_ids = set(
                    messages[idx].id for idx in fact.message_ids if idx < len(messages)
                )
                memory = BaseMemoryInput(
                    content=fact.text,
                    created_at=messages[0].created_at or datetime.datetime.now(),
                    user_id=author_id,
                    message_attributions=message_ids,
                    memory_type=MemoryType.SEMANTIC,
                    topics=fact.topics,
                )
                embed_vectors = await self._get_semantic_fact_embeddings(
                    fact.text, metadata
                )
                logger.info("Storing memory: %s", memory)
                await self.storage.store_memory(memory, embedding_vectors=embed_vectors)

    async def answer_question(
        self,
        *,
        user_id: Optional[str],
        question: str,
        query: Optional[str] = None,
        topic: Optional[str] = None,
    ) -> Optional[Tuple[str, List[Memory]]]:
        memories = await self.search_memories(user_id=user_id, query=query, topic=topic)
        if not memories:
            return None
        return await self._answer_question_from_memories(memories, question)

    async def _answer_question_from_memories(
        self, memories: List[Memory], question: str
    ) -> Optional[Tuple[str, List[Memory]]]:
        facts_str = "\n".join(
            [
                f"<FACT id={memory.id} created_at={memory.created_at}>{memory.content}</FACT>"
                for memory in memories
            ]
        )
        system_prompt = ANSWER_QUESTION_PROMPT.format(existing_facts=facts_str)
        user_prompt = ANSWER_QUESTION_USER_PROMPT.format(question=question)
        messages = [
            {"role": "system", "content": system_prompt},
            {"role": "user", "content": user_prompt},
        ]
        answer = await self.lm.completion(messages=messages, response_model=Answer)
        if answer.answer and answer.fact_ids:
            logger.debug("Question: %s, Answer: %s", question, answer)
            return answer.answer, [
                memory for memory in memories if memory.id in answer.fact_ids
            ]
        else:
            logger.debug("No answer found for question: %s", question)
            return None

    async def search_memories(
        self,
        *,
        user_id: Optional[str],
        query: Optional[str] = None,
        topic: Optional[str] = None,
        limit: Optional[int] = None,
    ) -> List[Memory]:
        return await self._retrieve_memories(
            user_id,
            query,
            [topic] if topic else None,
            limit,
        )

    async def _retrieve_memories(
        self,
        user_id: Optional[str],
        query: Optional[str],
        topics: Optional[List[str]],
        limit: Optional[int],
    ) -> List[Memory]:
        """Retrieve memories based on a query.

        Steps:
        1. Convert query to embedding
        2. Find relevant memories
        3. Possibly rerank or filter results
        """
        if query:
            text_embedding = await self._get_query_embedding(query)
        else:
            text_embedding = None

        return await self.storage.search_memories(
            user_id=user_id, text_embedding=text_embedding, topics=topics, limit=limit
        )

    async def update_memory(self, memory_id: str, updated_memory: str) -> None:
        # Verify that the memory exists
        memory = await self.get_memories(memory_ids=[memory_id])
        if not memory:
            raise MemoryNotFoundError(f"Memory with id {memory_id} not found")

        metadata = await self._extract_metadata_from_fact(updated_memory)
        embed_vectors = await self._get_semantic_fact_embeddings(
            updated_memory, metadata
        )
        await self.storage.update_memory(
            memory_id, updated_memory, embedding_vectors=embed_vectors
        )

    async def remove_memories(
        self, *, user_id: Optional[str] = None, memory_ids: Optional[List[str]] = None
    ) -> None:
        if not memory_ids and not user_id:
            raise ValueError("Either memory_ids or user_id must be provided")
        await self.storage.delete_memories(user_id=user_id, memory_ids=memory_ids)

    async def remove_messages(self, message_ids: List[str]) -> None:
        # Get list of memories that need to be updated/removed with removed messages
        remove_memories_list = await self.storage.get_attributed_memories(
            message_ids=message_ids
        )

        # Loop each memory and determine whether to remove the memory
        removed_memory_ids = []
        for memory in remove_memories_list:
            if not memory.message_attributions:
                removed_memory_ids.append(memory.id)
                logger.info(
                    "memory %s will be removed since no associated messages", memory.id
                )
                continue
            # If all messages associated with a memory are removed, remove that memory too
            if all(item in message_ids for item in memory.message_attributions):
                removed_memory_ids.append(memory.id)
                logger.info(
                    "memory %s will be removed since all associated messages are removed",
                    memory.id,
                )

        # Remove selected messages and related old memories
        await self.storage.delete_memories(memory_ids=removed_memory_ids)
        await self.storage.delete_messages(message_ids)
        logger.info("messages %s are removed", ",".join(message_ids))

    async def _get_add_memory_processing_decision(
        self, new_memory_fact: SemanticFact, user_id: Optional[str]
    ) -> ProcessSemanticMemoryDecision:
        # topics = (
        #     [topic for topic in self.topics if topic.name in new_memory_fact.topics] if new_memory_fact.topics else None # noqa: E501
        # )
        similar_memories = await self._retrieve_memories(
            user_id, new_memory_fact.text, None, None
        )
        if len(similar_memories) > 0:
            decision = await self._extract_memory_processing_decision(
                new_memory_fact.text, similar_memories, user_id
            )
        else:
            decision = ProcessSemanticMemoryDecision(
                decision="add", reason_for_decision="No similar memories found"
            )
        logger.debug("Decision: %s", decision)
        return decision

    async def _extract_memory_processing_decision(
        self, new_memory: str, old_memories: List[Memory], user_id: Optional[str]
    ) -> ProcessSemanticMemoryDecision:
        """Determine whether to add, replace or drop this memory"""

        # created at time format: YYYY-MM-DD HH:MM:SS.sssss in UTC.
        old_memory_content = "\n".join(
            [
                f"<MEMORY created_at={str(memory.created_at)}>{memory.content}</MEMORY>"
                for memory in old_memories
            ]
        )

        system_message = MEMORY_PROCESSING_DECISION_PROMPT.format(
            old_memory_content=old_memory_content,
            new_memory=new_memory,
            created_at=str(datetime.datetime.now()),
        )
        messages = [{"role": "system", "content": system_message}]

        decision: ProcessSemanticMemoryDecision = await self.lm.completion(
            messages=messages, response_model=ProcessSemanticMemoryDecision
        )
        logger.debug("Decision: %s", decision)
        return decision

    async def _extract_metadata_from_fact(
        self, fact: str, topics: Optional[List[Topic]] = None
    ) -> MessageDigest:
        """Extract meaningful information from the fact using LLM.

        Args:
            fact: The fact to extract meaningful information from.

        Returns:
            MemoryDigest containing the summary, importance, and key points from the fact.
        """
        topics_context = ""
        if topics:
            topics_str = "\n".join(
                [f"{topic.name}: {topic.description}" for topic in topics]
            )
            topics_str = f"This specific fact is related to the following topics:\n{topics_str}\nConsider these when extracting the metadata."  # noqa: E501
        else:
            topics_str = ""

        result: MessageDigest = await self.lm.completion(
            messages=[
                {
                    "role": "system",
                    "content": METADATA_EXTRACTION_PROMPT.format(
                        topics_context=topics_context
                    ),
                },
                {"role": "user", "content": fact},
            ],
            response_model=MessageDigest,
        )
        return result

    async def _get_query_embedding(self, query: str) -> TextEmbedding:
        """Create embedding for memory content."""
        res: EmbeddingResponse = await self.lm.embedding(input=[query])
        return TextEmbedding(text=query, embedding_vector=res.data[0]["embedding"])

    async def _get_semantic_fact_embeddings(
        self, fact: str, metadata: MessageDigest
    ) -> List[TextEmbedding]:
        """Create embedding for semantic fact and metadata."""
        embedding_input = [fact]  # fact is always included

        if metadata.topic:
            embedding_input.append(metadata.topic)
        if metadata.summary:
            embedding_input.append(metadata.summary)
        embedding_input.extend(kw for kw in metadata.keywords if kw)
        embedding_input.extend(q for q in metadata.hypothetical_questions if q)

        res: EmbeddingResponse = await self.lm.embedding(input=embedding_input)

        return [
            TextEmbedding(text=text, embedding_vector=data["embedding"])
            for text, data in zip(embedding_input, res.data, strict=False)
        ]

    async def _extract_semantic_fact_from_messages(
        self, messages: List[Message], existing_memories: Optional[List[Memory]] = None
    ) -> SemanticMemoryExtraction:
        """Extract semantic facts from messages using LLM.

        Args:
            message: The message to extract facts from
            existing_memories: Optional context from previous memories

        Returns:
            SemanticMemoryExtraction containing the action and extracted facts
        """
        logger.info("Extracting semantic facts from messages")
        messages_str = ""
        for idx, message in enumerate(messages):
            if message.type == "user":
                messages_str += (
                    f"<USER_MESSAGE id={idx}>{message.content}</USER_MESSAGE>\n"
                )
            elif message.type == "assistant":
                messages_str += f"<ASSISTANT_MESSAGE id={idx}>{message.content}</ASSISTANT_MESSAGE>\n"
            else:
                # we explicitly ignore internal messages
                continue
        topics_str = "\n".join(
            [
                f"<MEMORY_TOPIC NAME={topic.name}>{topic.description}</MEMORY_TOPIC>"
                for topic in self.topics
            ]
        )

        existing_memories_str = ""
        if existing_memories:
            for memory in existing_memories:
                existing_memories_str = "\n".join(
                    [
                        f"<EXISTING MEMORY>{memory.content}</EXISTING MEMORY>"
                        for memory in existing_memories
                    ]
                )
        else:
            existing_memories_str = "NO EXISTING MEMORIES"

        system_message = SEMANTIC_FACT_EXTRACTION_PROMPT.format(
            topics_str=topics_str, existing_memories_str=existing_memories_str
        )

        user_message = SEMANTIC_FACT_USER_PROMPT.format(messages_str=messages_str)

        llm_messages = [
            {"role": "system", "content": system_message},
            {"role": "user", "content": user_message},
        ]

        def topics_validator(cls: Any, v: List[str]) -> List[str]:
            # Fix the casing if that's the only issue
            validated_topics = []
            for topic in v:
                config_topic = next(
                    (t for t in self.topics if t.name.lower() == topic.lower()), None
                )
                if config_topic:
                    validated_topics.append(config_topic.name)
                else:
                    raise ValueError(f"Topic {topic} not found in topics")
            return validated_topics

        ValidatedSemanticMemoryFact = create_model(
            "ValidatedSemanticMemoryFact",
            __base__=SemanticFact,
            __validators__={
                "validate_topics": field_validator("topics")(topics_validator)
            },
        )

        # Dynamically create validated model
        ValidatedSemanticMemoryExtraction = create_model(
            "ValidatedSemanticMemoryExtraction",
            __base__=SemanticMemoryExtraction,
            facts=(List[ValidatedSemanticMemoryFact], Field(description="List of extracted facts")),  # type: ignore[valid-type]
        )

        logger.debug("LLM messages: %s", llm_messages)
        res = await self.lm.completion(
            messages=llm_messages, response_model=ValidatedSemanticMemoryExtraction
        )
        logger.info("Extracted semantic memory: %s", res)
        return res

    async def add_message(self, message: MessageInput) -> Message:
        return await self.storage.upsert_message(message)

    async def retrieve_conversation_history(
        self,
        conversation_ref: str,
        *,
        n_messages: Optional[int] = None,
        last_minutes: Optional[float] = None,
        before: Optional[datetime.datetime] = None,
    ) -> List[Message]:
        """Retrieve short-term memories based on configuration (N messages or last_minutes)."""
        if not n_messages and not last_minutes and not before:
            raise ValueError(
                "At least one of n_messages, last_minutes, or before must be provided"
            )
        return await self.storage.retrieve_conversation_history(
            conversation_ref,
            n_messages=n_messages,
            last_minutes=last_minutes,
            before=before,
        )

    async def get_memories(
        self,
        *,
        memory_ids: Optional[List[str]] = None,
        user_id: Optional[str] = None,
    ) -> List[Memory]:
        """Get memories based on memory ids or user id."""
        if memory_ids is None and user_id is None:
            raise ValueError("Either memory_ids or user_id must be provided")
        return await self.storage.get_memories(memory_ids=memory_ids, user_id=user_id)

    async def get_messages(self, memory_ids: List[str]) -> List[Message]:
        return await self.storage.get_messages(memory_ids)

    async def get_memories_from_message(self, message_id: str) -> List[Memory]:
        return await self.storage.get_attributed_memories(message_ids=[message_id])<|MERGE_RESOLUTION|>--- conflicted
+++ resolved
@@ -5,11 +5,7 @@
 
 import datetime
 import logging
-<<<<<<< HEAD
-from typing import List, Literal, Optional, Set, Tuple
-=======
-from typing import Any, List, Literal, Optional, Set
->>>>>>> ec80f7a0
+from typing import Any, List, Literal, Optional, Set, Tuple
 
 from litellm.types.utils import EmbeddingResponse
 from pydantic import BaseModel, Field, create_model, field_validator, model_validator
