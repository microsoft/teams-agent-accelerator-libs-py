# Release Notes

## Latest Changes

### Features

- Added method `BaseMemoryModule.get_memories_with_attributions` to easily get the messages associated to memories.
<<<<<<< HEAD
- Added support for not requiring a query or topic to search memories. Previously, you had to provide one of these.
=======
- Turn on mypy strict mode and fix mypy errors
- Added method `BaseMemoryModule.ask` to answer a question using memories.
>>>>>>> a2fee93c

### Bug Fixes

- Improved documentation for sample and teams-memory integration.
- Update the way we build the litellm client for better typings
- Turn on mypy strict mode and fix mypy errors

## 0.1.2-alpha

### Features

- Changed homepage to point to the correct repo

## 0.1.1-alpha

### Features

- [Minor] Refactors to remove unused codepaths and improve readability
  - Remove get_memories_by_user_id and consolidate to get_memories
  - Change get_messages to accept message_ids and not memory_ids
  - Remove references to short_term_memory - that's just messages
  - Consolidate remove_memories to just 1 method (it was remove_memories, and clear_memories). In storage, call it "delete_memories"
  - Add remove_messages for completion's sake
- Updated memory_module to teams_memory
- Added documentation for public functions in public abstract base classes
- [Breaking] Updated search_memories to accept strings for topic instead of Topic objects
- [Breaking] Stop extracting memories automatically - now you must call listen/shutdown to begin automatic extraction
- Added `process_messages` to allow for manual extraction of memories
- Improved integration documentation

### Bug Fixes

## 0.1.0-alpha

### Features

- Added memory module with short-term and semantic memory extraction.
- Implemented decision-making logic and memory retrieval/search functionality.
- Added scoped memory module for targeted memory operations.
- Added SQLite storage support.
- Added In-Memory storage.
- Added Tech Support Assistant sample and memory confirmation with citations.
- Improved deduplication and similarity calculations (cosine distance).
- Added evals for memory extraction and retrieval.<|MERGE_RESOLUTION|>--- conflicted
+++ resolved
@@ -5,12 +5,9 @@
 ### Features
 
 - Added method `BaseMemoryModule.get_memories_with_attributions` to easily get the messages associated to memories.
-<<<<<<< HEAD
-- Added support for not requiring a query or topic to search memories. Previously, you had to provide one of these.
-=======
 - Turn on mypy strict mode and fix mypy errors
 - Added method `BaseMemoryModule.ask` to answer a question using memories.
->>>>>>> a2fee93c
+- Added support for not requiring a query or topic to search memories. Previously, you had to provide one of these.
 
 ### Bug Fixes
 
