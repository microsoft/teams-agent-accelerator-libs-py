"""
Copyright (c) Microsoft Corporation. All rights reserved.
Licensed under the MIT License.
"""

import os

from dotenv import load_dotenv

load_dotenv()


class Config:
    """Bot Configuration"""

    PORT = 3978
    APP_ID = os.environ.get("BOT_ID", "")
    APP_PASSWORD = os.environ.get("BOT_PASSWORD", "")
<<<<<<< HEAD
    OPENAI_API_KEY = os.environ.get("OPENAI_API_KEY", None)  # OpenAI API key
    OPENAI_MODEL_NAME = "gpt-4o-mini"  # OpenAI model name. You can use any other model name from OpenAI.
    AZURE_OPENAI_API_KEY = os.environ.get("AZURE_OPENAI_API_KEY", None)
    AZURE_OPENAI_API_BASE = os.environ.get("AZURE_OPENAI_API_BASE", None)
    AZURE_OPENAI_API_VERSION = os.environ.get("AZURE_OPENAI_API_VERSION", None)
    AZURE_OPENAI_DEPLOYMENT = os.environ.get("AZURE_OPENAI_DEPLOYMENT", None)
    AZURE_OPENAI_EMBEDDING_DEPLOYMENT = os.environ.get("AZURE_OPENAI_EMBEDDING_DEPLOYMENT", None)
=======
    OPENAI_API_KEY = os.environ["OPENAI_API_KEY"]  # OpenAI API key
    OPENAI_MODEL_NAME = "gpt-4o-mini"  # OpenAI model name. You can use any other model name from OpenAI.
    AZURE_OPENAI_API_KEY=os.environ["AZURE_OPENAI_API_KEY"]
    AZURE_OPENAI_DEPLOYMENT=os.environ["AZURE_OPENAI_DEPLOYMENT"]
    AZURE_OPENAI_EMBEDDING_DEPLOYMENT=os.environ["AZURE_OPENAI_EMBEDDING_DEPLOYMENT"]
    AZURE_OPENAI_API_BASE=os.environ["AZURE_OPENAI_API_BASE"]
    AZURE_OPENAI_API_VERSION=os.environ["AZURE_OPENAI_API_VERSION"]
>>>>>>> 9a191de5
<|MERGE_RESOLUTION|>--- conflicted
+++ resolved
@@ -16,20 +16,10 @@
     PORT = 3978
     APP_ID = os.environ.get("BOT_ID", "")
     APP_PASSWORD = os.environ.get("BOT_PASSWORD", "")
-<<<<<<< HEAD
     OPENAI_API_KEY = os.environ.get("OPENAI_API_KEY", None)  # OpenAI API key
     OPENAI_MODEL_NAME = "gpt-4o-mini"  # OpenAI model name. You can use any other model name from OpenAI.
-    AZURE_OPENAI_API_KEY = os.environ.get("AZURE_OPENAI_API_KEY", None)
-    AZURE_OPENAI_API_BASE = os.environ.get("AZURE_OPENAI_API_BASE", None)
-    AZURE_OPENAI_API_VERSION = os.environ.get("AZURE_OPENAI_API_VERSION", None)
-    AZURE_OPENAI_DEPLOYMENT = os.environ.get("AZURE_OPENAI_DEPLOYMENT", None)
-    AZURE_OPENAI_EMBEDDING_DEPLOYMENT = os.environ.get("AZURE_OPENAI_EMBEDDING_DEPLOYMENT", None)
-=======
-    OPENAI_API_KEY = os.environ["OPENAI_API_KEY"]  # OpenAI API key
-    OPENAI_MODEL_NAME = "gpt-4o-mini"  # OpenAI model name. You can use any other model name from OpenAI.
-    AZURE_OPENAI_API_KEY=os.environ["AZURE_OPENAI_API_KEY"]
-    AZURE_OPENAI_DEPLOYMENT=os.environ["AZURE_OPENAI_DEPLOYMENT"]
-    AZURE_OPENAI_EMBEDDING_DEPLOYMENT=os.environ["AZURE_OPENAI_EMBEDDING_DEPLOYMENT"]
-    AZURE_OPENAI_API_BASE=os.environ["AZURE_OPENAI_API_BASE"]
-    AZURE_OPENAI_API_VERSION=os.environ["AZURE_OPENAI_API_VERSION"]
->>>>>>> 9a191de5
+    AZURE_OPENAI_API_KEY = os.environ["AZURE_OPENAI_API_KEY"]
+    AZURE_OPENAI_DEPLOYMENT = os.environ["AZURE_OPENAI_DEPLOYMENT"]
+    AZURE_OPENAI_EMBEDDING_DEPLOYMENT = os.environ["AZURE_OPENAI_EMBEDDING_DEPLOYMENT"]
+    AZURE_OPENAI_API_BASE = os.environ["AZURE_OPENAI_API_BASE"]
+    AZURE_OPENAI_API_VERSION = os.environ["AZURE_OPENAI_API_VERSION"]