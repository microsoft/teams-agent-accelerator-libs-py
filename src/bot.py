import datetime
import json
import os
import sys
import traceback
from typing import List, Literal

sys.path.append(os.path.join(os.path.dirname(__file__), "../packages"))

from botbuilder.core import MemoryStorage, TurnContext
from memory_module import LLMConfig, MemoryModule, MemoryModuleConfig, Message
<<<<<<< HEAD
from openai import AsyncAzureOpenAI
=======
from openai import AsyncAzureOpenAI, AsyncOpenAI
>>>>>>> 9a191de5
from openai.types.chat import ChatCompletion
from pydantic import BaseModel, Field
from teams import Application, ApplicationOptions, TeamsAdapter
from teams.state import TurnState

from config import Config

config = Config()
<<<<<<< HEAD
client = AsyncAzureOpenAI(
    api_key=config.AZURE_OPENAI_API_KEY,
    api_version=config.AZURE_OPENAI_API_VERSION,
    azure_endpoint=config.AZURE_OPENAI_API_BASE,
    azure_deployment=config.AZURE_OPENAI_DEPLOYMENT,
)
memory_module = MemoryModule(
    config=MemoryModuleConfig(
        llm=LLMConfig(
            model=f"azure/{config.AZURE_OPENAI_DEPLOYMENT}",
            api_key=config.AZURE_OPENAI_API_KEY,
            embedding_model=f"azure/{config.AZURE_OPENAI_EMBEDDING_DEPLOYMENT}",
            api_version=config.AZURE_OPENAI_API_VERSION,
            api_base=config.AZURE_OPENAI_API_BASE,
        ),
        timeout_seconds=120,
=======
# client = AsyncOpenAI(api_key=config.OPENAI_API_KEY)
client = AsyncAzureOpenAI(
    api_key=config.AZURE_OPENAI_API_KEY,
    azure_endpoint=config.AZURE_OPENAI_API_BASE,
    api_version=config.AZURE_OPENAI_API_VERSION,
)
memory_module = MemoryModule(
    config=MemoryModuleConfig(
        llm=LLMConfig(model="azure/gpt-4o", api_base=config.AZURE_OPENAI_API_BASE, api_key=config.AZURE_OPENAI_API_KEY, api_version=config.AZURE_OPENAI_API_VERSION, embedding_model="azure/text-embedding-3-small"),
        db_path=os.path.join(os.path.dirname(__file__), "data", "memory.db"),
        timeout_seconds=60,
>>>>>>> 9a191de5
    )
)

# Define storage and application
storage = MemoryStorage()
bot_app = Application[TurnState](
    ApplicationOptions(
        bot_app_id=config.APP_ID,
        storage=storage,
        adapter=TeamsAdapter(config),
    )
)


class TaskConfig(BaseModel):
    task_name: str
    required_fields: list[str]


tasks_by_config = {
    "troubleshoot_device_issue": TaskConfig(
        task_name="troubleshoot_device_issue", required_fields=["OS", "Device Type", "Year"]
    ),
    "troubleshoot_connectivity_issue": TaskConfig(
        task_name="troubleshoot_connectivity_issue", required_fields=["OS", "Device Type", "Year"]
    ),
    "troubleshoot_access_issue": TaskConfig(
        task_name="troubleshoot_access_issue", required_fields=["OS", "Device Type", "Year"]
    ),
}


class GetCandidateTasks(BaseModel):
    user_query: str = Field(description="A succinct description of the user's issue")
    candidate_task: Literal["troubleshoot_device_issue", "troubleshoot_connectivity_issue", "troubleshoot_access_issue"]


class GetMemorizedFields(BaseModel):
    queries_for_fields: list[str] = Field(
        description="A list of questions to see if any information exists about the fields. These must be questions."
    )


class FieldToMemorize(BaseModel):
    field_name: str
    field_value: str


# class MemorizeFields(BaseModel):
#     fields_to_memorize: list[FieldToMemorize]


class PromptUser(BaseModel):
    query_for_user: str


class InformUser(BaseModel):
    message: str


class UserDetail(BaseModel):
    field_name: str
    field_value: str


class ExecuteTask(BaseModel):
    succint_summary_of_issue: str
    user_details: List[UserDetail] = Field(description="A key value pair of the user's details")


async def get_candidate_tasks(candidate_tasks: GetCandidateTasks) -> str:
    candidate_task = tasks_by_config[candidate_tasks.candidate_task]
    return candidate_task.model_dump_json()


async def get_memorized_fields(fields_to_retrieve: GetMemorizedFields) -> str:
    empty_obj = {}
    for field in fields_to_retrieve.queries_for_fields:
        result = await memory_module.retrieve_memories(field, None, None)
        print(f"result for {field}: {result}")
        if result:
            empty_obj[field] = ", ".join([r.content for r in result])
        else:
            empty_obj[field] = None
    return json.dumps(empty_obj)


# async def memorize_fields(fields_to_memorize: MemorizeFields) -> str:
#     return "Fields memorized"


async def prompt_user(query_for_user: PromptUser, context: TurnContext) -> str:
    await context.send_activity(query_for_user.query_for_user)
    return query_for_user.query_for_user


async def execute_task(task_name: ExecuteTask, context: TurnContext) -> str:
    system_prompt = f"""
You are an IT Support Assistant. You make up some common solutions to common issues. Be creative.

The user's issue is: {task_name.succint_summary_of_issue}

The user's details are: {task_name.user_details}

Come up with a solution to the user's issue.
"""
    res = await client.chat.completions.create(
        model=config.OPENAI_MODEL_NAME,
        messages=[{"role": "system", "content": system_prompt}],
        temperature=0.9,
    )
    await context.send_activity(res.choices[0].message.content)
    return res.choices[0].message.content


async def inform_user(message: InformUser, context: TurnContext) -> str:
    await context.send_activity(message.message)
    return message.message


def get_available_functions():
    return [
        {
            "type": "function",
            "function": {
                "name": "get_candidate_tasks",
                "description": "Identify the task based on user's query",
                "parameters": GetCandidateTasks.schema(),
            },
        },
        # {
        #     "type": "function",
        #     "function": {
        #         "name": "inform_user",
        #         "description": "Send a message to the user",
        #         "parameters": InformUser.schema(),
        #     },
        # },
        {
            "type": "function",
            "function": {
                "name": "get_memorized_fields",
                "description": "Retrieve values for fields that have been previously memorized",
                "parameters": GetMemorizedFields.schema(),
            },
        },
        # {
        #     "type": "function",
        #     "function": {
        #         "name": "prompt_user",
        #         "description": "Ask the user for specific information",
        #         "parameters": PromptUser.schema(),
        #     },
        # },
        # {
        #     "type": "function",
        #     "function": {
        #         "name": "memorize_fields",
        #         "description": "Store field values for later use",
        #         "parameters": MemorizeFields.schema(),
        #     },
        # },
        {
            "type": "function",
            "function": {
                "name": "execute_task",
                "description": "Execute a troubleshooting task",
                "parameters": ExecuteTask.schema(),
            },
        },
    ]


async def add_message(
    context: TurnContext,
    content: str,
    is_assistant_message: bool,
    created_at: datetime.datetime | None = None,
    override_message_id: str | None = None,
):
    conversation_ref_dict = TurnContext.get_conversation_reference(context.activity)
    if conversation_ref_dict is None:
        print("conversation_ref_dict is None")
        return False
    if conversation_ref_dict.user is None:
        print("conversation_ref_dict.user is None")
        return False
    if conversation_ref_dict.bot is None:
        print("conversation_ref_dict.bot is None")
        return False
    if conversation_ref_dict.conversation is None:
        print("conversation_ref_dict.conversation is None")
        return False
    user_aad_object_id = conversation_ref_dict.user.aad_object_id
    bot_id = conversation_ref_dict.bot.id
    print(
        "Adding message",
        Message(
            id=override_message_id or context.activity.id,
            content=content,
            author_id=user_aad_object_id,
            conversation_ref=conversation_ref_dict.conversation.id,
            created_at=created_at or datetime.datetime.now(datetime.timezone.utc),
            is_assistant_message=is_assistant_message,
        ),
    )
    await memory_module.add_message(
        Message(
            id=override_message_id or context.activity.id,
            content=content,
            author_id=user_aad_object_id,
            conversation_ref=conversation_ref_dict.conversation.id,
            created_at=created_at or datetime.datetime.now(datetime.timezone.utc),
            is_assistant_message=is_assistant_message,
        )
    )


@bot_app.conversation_update("membersAdded")
async def on_members_added(context: TurnContext, state: TurnState):
    await context.send_activity("Hello! I'm your IT Support Assistant. How can I assist you today?")
    await add_message(context, "Hello! I'm your IT Support Assistant. How can I assist you today?", True)


@bot_app.activity("message")
async def on_message(context: TurnContext, state: TurnState):
    conversation_ref_dict = TurnContext.get_conversation_reference(context.activity)
    await add_message(context, context.activity.text, False)
    system_prompt = """
You are an IT Chat Bot that helps users troubleshoot tasks

<PROGRAM>
Ask the user for their request unless the user has already provided it.

Note: Step 1 - Identify potential tasks based on the user's query.
To identify tasks:
    Step 1a: Use the "get_candidate_tasks" function with the user's query as input.
    Step 1b (If necessary): Display "I'm not sure what task you need help with. Could you clarify your request?"

Note: Step 2 - Gather necessary information for the selected task.
To gather missing fields for the task:
    Step 2a: Use the "get_memorized_fields" function to check if any required fields are already known.
    Step 2b (If necessary): For each missing field, prompt the user to provide the required information.

Note: Step 3 - Execute the task.
To execute the selected task:
    Step 3a: Use the "execute_task" function with the user's query, the selected task, and the list of gathered fields.
    Step 3b: Display the result of the task to the user.

Note: Full process flow.
While the user has requests:
    1. Identify tasks based on the user's query.
    2. Gather any required information for the task.
    3. Execute the task and display the result.
    4. Ask the user if they need help with anything else.

If the user ends the conversation, display "Thank you! Let me know if you need anything else in the future."

<INSTRUCTIONS>
Run the provided PROGRAM by executing each step.
"""
    messages = await memory_module.retrieve_short_term_memories(
        conversation_ref_dict.conversation.id, {"last_minutes": 1}
    )
    print("messages", messages)
    llm_messages = [
        {
            "role": "system",
            "content": system_prompt,
        },
        *[
            {
                "role": "assistant" if message.is_assistant_message else "user",
                "content": message.content,
            }
            for message in messages
        ],
    ]

    max_turns = 5
    should_break = False  # Flag to indicate if we should break the outer loop
    for _ in range(max_turns):
        response: ChatCompletion = await client.chat.completions.create(
            model=config.AZURE_OPENAI_DEPLOYMENT,
            messages=llm_messages,
            tools=get_available_functions(),
            tool_choice="auto",
            temperature=0,
        )
        print("llm_messages", llm_messages)
        print("tools", get_available_functions())
        print("response", response)

        message = response.choices[0].message

<<<<<<< HEAD
        if message.tool_calls is None and message.content is not None:
            print("Adding dm", response.id)
            await add_message(context, message.content, True, datetime.datetime.now(datetime.timezone.utc), response.id)
            await context.send_activity(message.content)
            break
        elif message.tool_calls is None and message.content is None:
            print("No tool calls and no content")
=======
        if not message.tool_calls:
            await add_message(context, message.content, True, datetime.datetime.now(datetime.timezone.utc))
            await context.send_activity(message.content)
>>>>>>> 9a191de5
            break

        for tool_call in message.tool_calls:
            function_name = tool_call.function.name
            function_args = tool_call.function.arguments

            print(f"--ToolCall {tool_call.id}--")
            print(function_name)
            print(function_args)
            print(f"--ToolCall {tool_call.id}--")

            if function_name == "get_candidate_tasks":
                args = GetCandidateTasks.model_validate_json(function_args)
                res = await get_candidate_tasks(args)
            elif function_name == "get_memorized_fields":
                args = GetMemorizedFields.model_validate_json(function_args)
                res = await get_memorized_fields(args)
            # elif function_name == "memorize_fields":
            #     args = MemorizeFields.model_validate_json(function_args)
            #     res = await memorize_fields(args)
            elif function_name == "prompt_user":
                args = PromptUser.model_validate_json(function_args)
                res = await prompt_user(args, context)
            elif function_name == "execute_task":
                args = ExecuteTask.model_validate_json(function_args)
                res = await execute_task(args, context)
            elif function_name == "inform_user":
                args = InformUser.model_validate_json(function_args)
                res = await inform_user(args, context)
            else:
                res = None

            if res is not None:
                print("--res--")
                print(res)
                print("--res--")
                llm_messages.append(
                    {
                        "role": "assistant",
                        "content": None,
                        "tool_calls": [tool_call],
                    }
                )
                llm_messages.append({"role": "tool", "tool_call_id": tool_call.id, "content": str(res)})
                await add_message(
                    context,
                    json.dumps(
                        {
                            "tool_call_name": function_name,
                            "result": res,
                        }
                    ),
                    True,
                    datetime.datetime.now(datetime.timezone.utc),
                    tool_call.id,
                )
            else:
                break

        if should_break:
            break  # Break the outer loop

    return True


@bot_app.error
async def on_error(context: TurnContext, error: Exception):
    print(f"\n [on_turn_error] unhandled error: {error}", file=sys.stderr)
    traceback.print_exc()
    await context.send_activity("The bot encountered an error or bug.")<|MERGE_RESOLUTION|>--- conflicted
+++ resolved
@@ -9,11 +9,7 @@
 
 from botbuilder.core import MemoryStorage, TurnContext
 from memory_module import LLMConfig, MemoryModule, MemoryModuleConfig, Message
-<<<<<<< HEAD
 from openai import AsyncAzureOpenAI
-=======
-from openai import AsyncAzureOpenAI, AsyncOpenAI
->>>>>>> 9a191de5
 from openai.types.chat import ChatCompletion
 from pydantic import BaseModel, Field
 from teams import Application, ApplicationOptions, TeamsAdapter
@@ -22,24 +18,6 @@
 from config import Config
 
 config = Config()
-<<<<<<< HEAD
-client = AsyncAzureOpenAI(
-    api_key=config.AZURE_OPENAI_API_KEY,
-    api_version=config.AZURE_OPENAI_API_VERSION,
-    azure_endpoint=config.AZURE_OPENAI_API_BASE,
-    azure_deployment=config.AZURE_OPENAI_DEPLOYMENT,
-)
-memory_module = MemoryModule(
-    config=MemoryModuleConfig(
-        llm=LLMConfig(
-            model=f"azure/{config.AZURE_OPENAI_DEPLOYMENT}",
-            api_key=config.AZURE_OPENAI_API_KEY,
-            embedding_model=f"azure/{config.AZURE_OPENAI_EMBEDDING_DEPLOYMENT}",
-            api_version=config.AZURE_OPENAI_API_VERSION,
-            api_base=config.AZURE_OPENAI_API_BASE,
-        ),
-        timeout_seconds=120,
-=======
 # client = AsyncOpenAI(api_key=config.OPENAI_API_KEY)
 client = AsyncAzureOpenAI(
     api_key=config.AZURE_OPENAI_API_KEY,
@@ -48,10 +26,15 @@
 )
 memory_module = MemoryModule(
     config=MemoryModuleConfig(
-        llm=LLMConfig(model="azure/gpt-4o", api_base=config.AZURE_OPENAI_API_BASE, api_key=config.AZURE_OPENAI_API_KEY, api_version=config.AZURE_OPENAI_API_VERSION, embedding_model="azure/text-embedding-3-small"),
+        llm=LLMConfig(
+            model="azure/gpt-4o",
+            api_base=config.AZURE_OPENAI_API_BASE,
+            api_key=config.AZURE_OPENAI_API_KEY,
+            api_version=config.AZURE_OPENAI_API_VERSION,
+            embedding_model="azure/text-embedding-3-small",
+        ),
         db_path=os.path.join(os.path.dirname(__file__), "data", "memory.db"),
         timeout_seconds=60,
->>>>>>> 9a191de5
     )
 )
 
@@ -347,7 +330,6 @@
 
         message = response.choices[0].message
 
-<<<<<<< HEAD
         if message.tool_calls is None and message.content is not None:
             print("Adding dm", response.id)
             await add_message(context, message.content, True, datetime.datetime.now(datetime.timezone.utc), response.id)
@@ -355,11 +337,6 @@
             break
         elif message.tool_calls is None and message.content is None:
             print("No tool calls and no content")
-=======
-        if not message.tool_calls:
-            await add_message(context, message.content, True, datetime.datetime.now(datetime.timezone.utc))
-            await context.send_activity(message.content)
->>>>>>> 9a191de5
             break
 
         for tool_call in message.tool_calls:
