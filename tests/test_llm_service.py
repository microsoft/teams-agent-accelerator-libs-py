--- conflicted
+++ resolved
@@ -13,57 +13,17 @@
 from memory_module.config import LLMConfig
 from memory_module.services.llm_service import LLMService
 
-<<<<<<< HEAD
 from .utils import EnvLLMConfig, get_env_llm_config
-=======
+
 litellm.set_verbose = True
->>>>>>> 1e37b65b
 
 load_dotenv()
 
 
 @pytest.fixture()
 def config():
-<<<<<<< HEAD
     env_config = get_env_llm_config()
     return env_config
-=======
-    openai_api_key = os.getenv("OPENAI_API_KEY")
-    azure_openai_api_key = os.getenv("AZURE_OPENAI_API_KEY")
-    azure_openai_deployment = os.getenv("AZURE_OPENAI_DEPLOYMENT")
-    azure_openai_embedding_deployment = os.getenv("AZURE_OPENAI_EMBEDDING_DEPLOYMENT")
-    azure_openai_api_base = os.getenv("AZURE_OPENAI_API_BASE")
-    azure_openai_api_version = os.getenv("AZURE_OPENAI_API_VERSION")
-
-    return {
-        "openai_api_key": openai_api_key,
-        "azure_openai_api_key": azure_openai_api_key,
-        "azure_openai_api_base": azure_openai_api_base,
-        "azure_openai_api_version": azure_openai_api_version,
-        "azure_openai_deployment": azure_openai_deployment,
-        "azure_openai_embedding_deployment": azure_openai_embedding_deployment,
-    }
-
-
-@pytest.fixture()
-def azure_config(config):
-    # if not config["azure_openai_api_key"]:
-    #     pytest.skip("Azure OpenAI API key is missing")
-
-    if not config["azure_openai_api_base"]:
-        pytest.skip("Azure OpenAI API base is missing")
-
-    if not config["azure_openai_api_version"]:
-        pytest.skip("Azure OpenAI API version is missing")
-
-    if not config["azure_openai_deployment"]:
-        pytest.skip("Azure OpenAI deployment is missing")
-
-    if not config["azure_openai_embedding_deployment"]:
-        pytest.skip("Azure OpenAI embedding deployment is missing")
-
-    return config
->>>>>>> 1e37b65b
 
 
 async def _return_arguments(**kwargs):
@@ -99,12 +59,8 @@
     litellm_params = {"test key": "test value"}
     local_args = {"local test key": "local test value"}
 
-<<<<<<< HEAD
-    config = LLMConfig(model=model, api_base=api_base, api_version=api_version, api_key=api_key, **args)
+    config = LLMConfig(model=model, api_base=api_base, api_version=api_version, api_key=api_key, **litellm_params)
     lm = LLMService(config=config)
-=======
-    lm = LLMService(model=model, api_base=api_base, api_version=api_version, api_key=api_key, **litellm_params)
->>>>>>> 1e37b65b
 
     await lm.completion(messages, **local_args)
 
@@ -134,11 +90,7 @@
     args = {"test key": "test value"}
     local_args = {"local test key": "local test value"}
 
-<<<<<<< HEAD
     config = LLMConfig(
-=======
-    lm = LLMService(
->>>>>>> 1e37b65b
         embedding_model=embedding_model, api_base=api_base, api_version=api_version, api_key=api_key, **args
     )
     lm = LLMService(config=config)
@@ -205,14 +157,15 @@
 
 
 @pytest.mark.asyncio
-async def test_completion_azure_openai(azure_config):
-    model = azure_config["azure_openai_deployment"]
-    api_base = azure_config["azure_openai_api_base"]
-    api_version = azure_config["azure_openai_api_version"]
-    api_key = azure_config["azure_openai_api_key"]
+async def test_completion_azure_openai(config: EnvLLMConfig):
+    model = config.azure_openai_deployment
+    api_base = config.azure_openai_api_base
+    api_version = config.azure_openai_api_version
+    api_key = config.azure_openai_api_key
 
     # TODO: Switch to microsft entra id auth when litellm fixes bug: https://github.com/BerriAI/litellm/pull/6917
-    lm = LLMService(model=f"azure/{model}", api_key=api_key, api_base=api_base, api_version=api_version)
+    llm_config = LLMConfig(model=f"azure/{model}", api_key=api_key, api_base=api_base, api_version=api_version)
+    lm = LLMService(config=llm_config)
     messages = [{"role": "system", "content": "Which country has a maple leaf in its flag?"}]
 
     res = await lm.completion(messages)
@@ -222,13 +175,14 @@
 
 
 @pytest.mark.asyncio
-async def test_completion_azure_openai_structured_outputs(azure_config):
-    model = azure_config["azure_openai_deployment"]
-    api_base = azure_config["azure_openai_api_base"]
-    api_version = azure_config["azure_openai_api_version"]
-    api_key = azure_config["azure_openai_api_key"]
-
-    lm = LLMService(model=f"azure/{model}", api_key=api_key, api_base=api_base, api_version=api_version)
+async def test_completion_azure_openai_structured_outputs(config: EnvLLMConfig):
+    model = config.azure_openai_deployment
+    api_base = config.azure_openai_api_base
+    api_version = config.azure_openai_api_version
+    api_key = config.azure_openai_api_key
+
+    llm_config = LLMConfig(model=f"azure/{model}", api_key=api_key, api_base=api_base, api_version=api_version)
+    lm = LLMService(config=llm_config)
     messages = [{"role": "system", "content": "Which country has a maple leaf in its flag?"}]
 
     class Country(BaseModel):
@@ -241,13 +195,15 @@
 
 
 @pytest.mark.asyncio
-async def test_embeddings_azure_openai(azure_config):
-    model = azure_config["azure_openai_embedding_deployment"]
-    api_base = azure_config["azure_openai_api_base"]
-    api_version = azure_config["azure_openai_api_version"]
-    api_key = azure_config["azure_openai_api_key"]
-
-    lm = LLMService(embedding_model=f"azure/{model}", api_key=api_key, api_base=api_base, api_version=api_version)
+async def test_embeddings_azure_openai(config: EnvLLMConfig):
+    model = config.azure_openai_embedding_deployment
+    api_base = config.azure_openai_api_base
+    api_version = config.azure_openai_api_version
+    api_key = config.azure_openai_api_key
+
+    lm = LLMService(
+        config=LLMConfig(embedding_model=f"azure/{model}", api_key=api_key, api_base=api_base, api_version=api_version)
+    )
     query = "Which country has a maple leaf in its flag?"
 
     res = await lm.embedding(input=[query])
