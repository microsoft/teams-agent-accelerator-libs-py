--- conflicted
+++ resolved
@@ -13,11 +13,7 @@
 from memory_module.config import LLMConfig
 from memory_module.services.llm_service import LLMService
 
-<<<<<<< HEAD
-from .utils import get_env_llm_config
-=======
 from .utils import EnvLLMConfig, get_env_llm_config
->>>>>>> 082b8a7b
 
 litellm.set_verbose = True
 
@@ -26,12 +22,7 @@
 
 @pytest.fixture()
 def config():
-<<<<<<< HEAD
     return get_env_llm_config()
-=======
-    env_config = get_env_llm_config()
-    return env_config
->>>>>>> 082b8a7b
 
 
 @pytest.fixture()
@@ -186,18 +177,14 @@
 
 @pytest.mark.asyncio
 async def test_completion_azure_openai(azure_config: EnvLLMConfig):
-    model = config.azure_openai_deployment
-    api_base = config.azure_openai_api_base
-    api_version = config.azure_openai_api_version
-    api_key = config.azure_openai_api_key
+    model = azure_config.azure_openai_deployment
+    api_base = azure_config.azure_openai_api_base
+    api_version = azure_config.azure_openai_api_version
+    api_key = azure_config.azure_openai_api_key
 
     # TODO: Switch to microsft entra id auth when litellm fixes bug: https://github.com/BerriAI/litellm/pull/6917
-<<<<<<< HEAD
-    lm = LLMService(model=model, api_key=api_key, api_base=api_base, api_version=api_version)
-=======
-    llm_config = LLMConfig(model=f"azure/{model}", api_key=api_key, api_base=api_base, api_version=api_version)
-    lm = LLMService(config=llm_config)
->>>>>>> 082b8a7b
+    llm_config = LLMConfig(model=model, api_key=api_key, api_base=api_base, api_version=api_version)
+    lm = LLMService(config=llm_config)
     messages = [{"role": "system", "content": "Which country has a maple leaf in its flag?"}]
 
     res = await lm.completion(messages)
@@ -207,24 +194,14 @@
 
 
 @pytest.mark.asyncio
-<<<<<<< HEAD
-async def test_completion_azure_openai_structured_outputs(azure_config):
-    model = azure_config["azure_openai_deployment"]
-    api_base = azure_config["azure_openai_api_base"]
-    api_version = azure_config["azure_openai_api_version"]
-    api_key = azure_config["azure_openai_api_key"]
-
-    lm = LLMService(model=model, api_key=api_key, api_base=api_base, api_version=api_version)
-=======
 async def test_completion_azure_openai_structured_outputs(azure_config: EnvLLMConfig):
-    model = config.azure_openai_deployment
-    api_base = config.azure_openai_api_base
-    api_version = config.azure_openai_api_version
-    api_key = config.azure_openai_api_key
-
-    llm_config = LLMConfig(model=f"azure/{model}", api_key=api_key, api_base=api_base, api_version=api_version)
-    lm = LLMService(config=llm_config)
->>>>>>> 082b8a7b
+    model = azure_config.azure_openai_deployment
+    api_base = azure_config.azure_openai_api_base
+    api_version = azure_config.azure_openai_api_version
+    api_key = azure_config.azure_openai_api_key
+
+    llm_config = LLMConfig(model=model, api_key=api_key, api_base=api_base, api_version=api_version)
+    lm = LLMService(config=llm_config)
     messages = [{"role": "system", "content": "Which country has a maple leaf in its flag?"}]
 
     class Country(BaseModel):
@@ -238,18 +215,14 @@
 
 @pytest.mark.asyncio
 async def test_embeddings_azure_openai(azure_config: EnvLLMConfig):
-    model = config.azure_openai_embedding_deployment
-    api_base = config.azure_openai_api_base
-    api_version = config.azure_openai_api_version
-    api_key = config.azure_openai_api_key
-
-<<<<<<< HEAD
-    lm = LLMService(embedding_model=model, api_key=api_key, api_base=api_base, api_version=api_version)
-=======
+    model = azure_config.azure_openai_embedding_deployment
+    api_base = azure_config.azure_openai_api_base
+    api_version = azure_config.azure_openai_api_version
+    api_key = azure_config.azure_openai_api_key
+
     lm = LLMService(
-        config=LLMConfig(embedding_model=f"azure/{model}", api_key=api_key, api_base=api_base, api_version=api_version)
+        config=LLMConfig(embedding_model=model, api_key=api_key, api_base=api_base, api_version=api_version)
     )
->>>>>>> 082b8a7b
     query = "Which country has a maple leaf in its flag?"
 
     res = await lm.embedding(input=[query])
