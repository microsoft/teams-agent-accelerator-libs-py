--- conflicted
+++ resolved
@@ -3,15 +3,8 @@
 import instructor
 import litellm
 import pytest
+from azure.identity import DefaultAzureCredential, get_bearer_token_provider
 from dotenv import load_dotenv
-<<<<<<< HEAD
-from pydantic import BaseModel
-
-sys.path.append(os.path.join(os.path.dirname(__file__), ".."))
-
-from azure.identity import DefaultAzureCredential, get_bearer_token_provider
-=======
->>>>>>> d27fc1c7
 from memory_module.config import LLMConfig
 from memory_module.services.llm_service import LLMService
 from pydantic import BaseModel
@@ -209,8 +202,11 @@
     )
 
     llm_config = LLMConfig(
-        model=model, api_base=api_base, api_version=api_version, azure_ad_token_provider=azure_ad_token_provider
-    )  # type: ignore
+        model=model,
+        api_base=api_base,
+        api_version=api_version,
+        azure_ad_token_provider=azure_ad_token_provider,  # type: ignore
+    )
     lm = LLMService(config=llm_config)
     messages = [{"role": "system", "content": "Which country has a maple leaf in its flag?"}]
 
