import asyncio
import os
import sys
from datetime import datetime
from pathlib import Path
from uuid import uuid4

import litellm
import pytest
import pytest_asyncio

sys.path.append(os.path.join(os.path.dirname(__file__), ".."))

from memory_module import MemoryModule
from memory_module.config import MemoryModuleConfig
from memory_module.core.memory_core import (
    SemanticFact,
    SemanticMemoryExtraction,
)
from memory_module.interfaces.types import Message

from tests.utils import build_llm_config

litellm.set_verbose = True


@pytest.fixture
def config():
    """Fixture to create test config."""
    llm_config = build_llm_config({"model": "gpt-4o-mini"})
    return MemoryModuleConfig(
        db_path=Path(__file__).parent / "data" / "tests" / "memory_module.db",
        buffer_size=5,
        timeout_seconds=1,  # Short timeout for testing
        llm=llm_config,
    )


@pytest.fixture
def memory_module(config, monkeypatch):
    """Fixture to create a fresh MemoryModule instance for each test."""
    # Delete the db file if it exists
    if config.db_path.exists():
        config.db_path.unlink()

    memory_module = MemoryModule(config=config)

    # Only mock if api_key is not available
<<<<<<< HEAD
    if not config_dict.get("api_key"):
=======
    if not config.llm.api_key:
>>>>>>> 082b8a7b

        async def _mock_completion(**kwargs):
            return SemanticMemoryExtraction(
                action="add",
                reason_for_action="Mocked LLM response about pie",
                interesting_facts=[
                    SemanticFact(
                        text="Mocked LLM response about pie",
                        tags=[],
                    )
                ],
            )

        monkeypatch.setattr(memory_module.llm_service, "completion", _mock_completion)

    return memory_module


@pytest_asyncio.fixture(autouse=True)
async def cleanup_scheduled_events(memory_module):
    """Fixture to cleanup scheduled events after each test."""
    yield
    await memory_module.message_queue.message_buffer.scheduler.cleanup()


@pytest.mark.asyncio
async def test_simple_conversation(memory_module):
    """Test a simple conversation about pie."""
    conversation_id = str(uuid4())
    messages = [
        Message(
            id=str(uuid4()),
            content="I love pie!",
            author_id="user-123",
            conversation_ref=conversation_id,
            created_at=datetime.now(),
        ),
        Message(
            id=str(uuid4()),
            content="Apple pie is the best!",
            author_id="user-123",
            conversation_ref=conversation_id,
            created_at=datetime.now(),
        ),
    ]

    for message in messages:
        await memory_module.add_message(message)

    stored_messages = await memory_module.memory_core.storage.get_all_memories()
    assert len(stored_messages) == 2
    assert any("pie" in message.content for message in stored_messages)
    assert any(message.id in stored_messages[0].message_attributions for message in messages)
    assert all(memory.memory_type == "semantic" for memory in stored_messages)


@pytest.mark.asyncio
async def test_episodic_memory_creation(memory_module):
    """Test that episodic memory creation raises NotImplementedError."""
    conversation_id = str(uuid4())

    messages = [
        Message(
            id=str(uuid4()),
            content=f"Message {i} about pie",
            author_id="user-123",
            conversation_ref=conversation_id,
            created_at=datetime.now(),
            role="user",
        )
        for i in range(5)
    ]

    for i, message in enumerate(messages):
        if i < 4:
            await memory_module.add_message(message)
        else:
            with pytest.raises(NotImplementedError, match="Episodic memory extraction not yet implemented"):
                await memory_module.add_message(message)


@pytest.mark.asyncio
async def test_episodic_memory_timeout(memory_module, config, monkeypatch):
    """Test that episodic memory is triggered after timeout."""
    # Mock the episodic memory extraction
    extraction_called = False

    async def mock_extract_episodic(*args, **kwargs):
        nonlocal extraction_called
        extraction_called = True

    monkeypatch.setattr(memory_module.memory_core, "_extract_episodic_memory_from_message", mock_extract_episodic)

    conversation_id = str(uuid4())
    messages = [
        Message(
            id=str(uuid4()),
            content=f"Message {i} about pie",
            author_id="user-123",
            conversation_ref=conversation_id,
            created_at=datetime.now(),
            role="user",
        )
        for i in range(3)
    ]

    for message in messages:
        await memory_module.add_message(message)

    await asyncio.sleep(1.5)

    assert extraction_called, "Episodic memory extraction should have been triggered by timeout"<|MERGE_RESOLUTION|>--- conflicted
+++ resolved
@@ -46,11 +46,7 @@
     memory_module = MemoryModule(config=config)
 
     # Only mock if api_key is not available
-<<<<<<< HEAD
-    if not config_dict.get("api_key"):
-=======
     if not config.llm.api_key:
->>>>>>> 082b8a7b
 
         async def _mock_completion(**kwargs):
             return SemanticMemoryExtraction(
