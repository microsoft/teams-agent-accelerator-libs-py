"""
Copyright (c) Microsoft Corporation. All rights reserved.
Licensed under the MIT License.
"""

import os
import sys
from datetime import datetime, timedelta
from pathlib import Path
from typing import List
from uuid import uuid4

import pytest
import pytest_asyncio

sys.path.append(os.path.join(os.path.dirname(__file__), ".."))

from teams_memory.config import (
    DEFAULT_TOPICS,
    MemoryModuleConfig,
    StorageConfig,
    Topic,
)  # noqa: I001
from teams_memory.core.memory_core import (
    MemoryCore,
    MessageDigest,
    SemanticFact,
    SemanticMemoryExtraction,
)
from teams_memory.core.memory_module import MemoryModule, ScopedMemoryModule
from teams_memory.interfaces.types import (
    AssistantMessageInput,
    UserMessageInput,
)

from tests.teams_memory.utils import build_llm_config

pytestmark = pytest.mark.asyncio(scope="session")


@pytest.fixture
def config(request):
    """Fixture to create test config."""
    params = request.param if hasattr(request, "param") else {}
    llm_config = build_llm_config()
    buffer_size = params.get("buffer_size", 5)
    timeout_seconds = params.get("timeout_seconds", 60)
    topics = params.get("topics", DEFAULT_TOPICS)
    if not llm_config.api_key:
        pytest.skip("OpenAI API key not provided")
    return MemoryModuleConfig(
        storage=StorageConfig(
            db_path=Path(__file__).parent / "data" / "tests" / "teams_memory.db",
        ),
        buffer_size=buffer_size,
        timeout_seconds=timeout_seconds,
        llm=llm_config,
        topics=topics,
        enable_logging=True,
    )


@pytest.fixture
def conversation_id():
    return str(uuid4())


@pytest.fixture
def user_ids_in_conversation_scope():
    return ["user-123"]


@pytest.fixture
def memory_module(
    config,
    monkeypatch,
):
    """Fixture to create a fresh MemoryModule instance for each test."""
    # Delete the db file if it exists
    if config.storage.db_path.exists():
        config.storage.db_path.unlink()

    memory_module = MemoryModule(config=config)

    # Only mock if api_key is not available
    if not config.llm.api_key:

        async def _mock_extract_semantic_fact_from_messages(messages, **kwargs):
            return SemanticMemoryExtraction(
                action="add",
                reason_for_action="Mocked LLM response about pie",
                facts=[
                    SemanticFact(
                        text="Mocked LLM response about pie",
                        message_indices={0, 1},
                    )
                ],
            )

        monkeypatch.setattr(
            memory_module.memory_core,
            "_extract_semantic_fact_from_messages",
            _mock_extract_semantic_fact_from_messages,
        )

        async def _mock_extract_metadata_from_fact(fact: SemanticFact, **kwargs):
            return MessageDigest(
                topic="Mocked LLM response about pie",
                summary="Mocked LLM response about pie",
                keywords=["pie", "apple pie"],
                hypothetical_questions=["What food does the user like?"],
            )

        monkeypatch.setattr(
            memory_module.memory_core,
            "_extract_metadata_from_fact",
            _mock_extract_metadata_from_fact,
        )

        async def _mock_embedding(**kwargs):
            return type(
                "EmbeddingResponse",
                (object,),
                {
                    "data": [
                        {"embedding": [0.1, 0.2, 0.3]},
                        {"embedding": [0.4, 0.5, 0.6]},
                        {"embedding": [0.7, 0.8, 0.9]},
                        {"embedding": [1.0, 1.1, 1.2]},
                    ]
                },
            )

        assert isinstance(memory_module.memory_core, MemoryCore)
        monkeypatch.setattr(memory_module.memory_core.lm, "embedding", _mock_embedding)

    return memory_module


@pytest_asyncio.fixture
def scoped_memory_module(
    memory_module, user_ids_in_conversation_scope, conversation_id
):
    return ScopedMemoryModule(
        memory_module, user_ids_in_conversation_scope, conversation_id
    )


@pytest_asyncio.fixture(autouse=True)
async def cleanup_scheduled_events(scoped_memory_module):
    """Fixture to cleanup scheduled events after each test."""
    try:
        yield
    finally:
        await scoped_memory_module.memory_module.message_queue.message_buffer.scheduler.cleanup()


@pytest.mark.asyncio
async def test_simple_conversation(
    scoped_memory_module, conversation_id, user_ids_in_conversation_scope
):
    """Test a simple conversation about pie."""
    messages = [
        UserMessageInput(
            id=str(uuid4()),
            content="I love pie!",
            author_id=user_ids_in_conversation_scope[0],
            conversation_ref=conversation_id,
            created_at=datetime.now(),
        ),
        UserMessageInput(
            id=str(uuid4()),
            content="Apple pie is the best!",
            author_id=user_ids_in_conversation_scope[0],
            conversation_ref=conversation_id,
            created_at=datetime.now(),
        ),
    ]

    for message in messages:
        await scoped_memory_module.memory_module.add_message(message)

    await scoped_memory_module.process_messages()
    stored_memories = (
        await scoped_memory_module.memory_module.memory_core.storage.get_memories(
            user_id=user_ids_in_conversation_scope[0]
        )
    )
    assert len(stored_memories) >= 1
    assert any("pie" in message.content for message in stored_memories)
    assert any(
        message.id in stored_memories[0].message_attributions for message in messages
    )
    assert all(memory.memory_type == "semantic" for memory in stored_memories)

    result = await scoped_memory_module.search_memories(query="apple pie", limit=1)
    assert len(result) == 1
    assert result[0].id == next(
        memory.id for memory in stored_memories if "apple pie" in memory.content.lower()
    )


@pytest.mark.asyncio
async def test_no_memories_found():
    # TODO: Implement test for no memories found
    pass


@pytest.mark.asyncio
async def test_episodic_memory_timeout(scoped_memory_module, config, monkeypatch):
    """Test that episodic memory is triggered after timeout."""
    pytest.skip(
        "Skipping episodic memory timeout test. We are debating if we need to build long-term episodic memories or not."
    )
    # Mock the episodic memory extraction
    extraction_called = False

    async def mock_extract_episodic(*args, **kwargs):
        nonlocal extraction_called
        extraction_called = True

    monkeypatch.setattr(
        scoped_memory_module.memory_module.memory_core,
        "_extract_episodic_memory_from_messages",
        mock_extract_episodic,
    )

    conversation_id = str(uuid4())
    messages = [
        UserMessageInput(
            id=str(uuid4()),
            content=f"Message {i} about pie",
            author_id="user-123",
            conversation_ref=conversation_id,
            created_at=datetime.now(),
        )
        for i in range(3)
    ]

    for message in messages:
        await scoped_memory_module.memory_module.add_message(message)

    await scoped_memory_module.process_messages()
    assert (
        extraction_called
    ), "Episodic memory extraction should have been triggered by timeout"


@pytest.mark.asyncio
async def test_update_memory(
    scoped_memory_module, conversation_id, user_ids_in_conversation_scope
):
    """Test memory update"""
    messages = [
        UserMessageInput(
            id=str(uuid4()),
            content="Seattle is my favorite city!",
            author_id=user_ids_in_conversation_scope[0],
            conversation_ref=conversation_id,
            created_at=datetime.now(),
        ),
    ]

    for message in messages:
        await scoped_memory_module.memory_module.add_message(message)

    await scoped_memory_module.process_messages()
    stored_memories = (
        await scoped_memory_module.memory_module.memory_core.storage.get_memories(
            user_id=user_ids_in_conversation_scope[0]
        )
    )
    assert len(stored_memories) >= 1

    memory_id = next(
        memory.id for memory in stored_memories if "Seattle" in memory.content
    )
    await scoped_memory_module.memory_module.update_memory(
        memory_id, "The user like San Diego city"
    )
    updated_message = (
        await scoped_memory_module.memory_module.memory_core.storage.get_memory(
            memory_id
        )
    )
    assert "San Diego" in updated_message.content


@pytest.mark.asyncio
async def test_remove_memory(
    scoped_memory_module, conversation_id, user_ids_in_conversation_scope
):
    """Test a simple conversation removal based on user id."""
    messages = [
        UserMessageInput(
            id=str(uuid4()),
            content="I like pho a lot!",
            author_id=user_ids_in_conversation_scope[0],
            conversation_ref=conversation_id,
            created_at=datetime.now(),
        ),
    ]

    for message in messages:
        await scoped_memory_module.memory_module.add_message(message)
    await scoped_memory_module.process_messages()
    stored_messages = (
        await scoped_memory_module.memory_module.memory_core.storage.get_memories(
            user_id=user_ids_in_conversation_scope[0]
        )
    )
    assert len(stored_messages) >= 0

    await scoped_memory_module.memory_module.remove_memories(
        user_id=user_ids_in_conversation_scope[0]
    )

    stored_messages = (
        await scoped_memory_module.memory_module.memory_core.storage.get_memories(
            user_id=user_ids_in_conversation_scope[0]
        )
    )
    assert len(stored_messages) == 0


@pytest.mark.asyncio
async def test_working_memory(
    scoped_memory_module, conversation_id, user_ids_in_conversation_scope
):
    """Test that messages are stored in short-term memory."""
    messages = [
        UserMessageInput(
            id=str(uuid4()),
            content=f"Test message {i}",
            author_id=user_ids_in_conversation_scope[0],
            conversation_ref=conversation_id,
            created_at=datetime.now() + timedelta(seconds=-i * 25),
        )
        for i in range(4)
    ]

    # Add messages one by one
    for message in messages:
        await scoped_memory_module.memory_module.add_message(message)

    # Check short-term memory using retrieve method
    chat_history_messages = (
        await scoped_memory_module.memory_module.retrieve_conversation_history(
            conversation_id, last_minutes=1
        )
    )
    assert len(chat_history_messages) == 3

    # Verify messages are in reverse order
    expected_messages = messages[1:3][
        ::-1
    ]  # 3 messages because we only have 3 messages in the last minute
    for i, _msg in enumerate(expected_messages):
        assert chat_history_messages[i].id == expected_messages[i].id


@pytest.mark.asyncio
async def test_add_memory_processing_decision(
    scoped_memory_module, conversation_id, user_ids_in_conversation_scope
):
    """Test whether to process adding memory"""

    async def _validate_decision(
        scoped_memory_module, message: List[UserMessageInput], expected_decision: str
    ):
        extraction = await scoped_memory_module.memory_module.memory_core._extract_semantic_fact_from_messages(
            message
        )
        assert extraction.action == "add" and extraction.facts
        for fact in extraction.facts:
            decision = await scoped_memory_module.memory_module.memory_core._get_add_memory_processing_decision(
                fact, user_ids_in_conversation_scope[0]
            )
            if decision.decision != expected_decision:
                # Adding this because this test is flaky and it would be good to know why.
                print(
                    f"Decision: {decision}, Expected: {expected_decision}",
                    fact,
                    decision,
                )
            assert decision.decision == expected_decision

    old_messages = [
        UserMessageInput(
            id=str(uuid4()),
            content="I have a Pokemon limited version Macbook.",
            author_id=user_ids_in_conversation_scope[0],
            conversation_ref=conversation_id,
            created_at=datetime.now() - timedelta(minutes=3),
        ),
        UserMessageInput(
            id=str(uuid4()),
            content="I bought a pink iphone.",
            author_id=user_ids_in_conversation_scope[0],
            conversation_ref=conversation_id,
            created_at=datetime.now() - timedelta(minutes=2),
        ),
        UserMessageInput(
            id=str(uuid4()),
            content="I just bought a Macbook.",
            author_id=user_ids_in_conversation_scope[0],
            conversation_ref=conversation_id,
            created_at=datetime.now() - timedelta(minutes=1),
        ),
    ]
    new_messages = [
        [
            UserMessageInput(
                id=str(uuid4()),
                content="I have a Macbook",
                author_id=user_ids_in_conversation_scope[0],
                conversation_ref=conversation_id,
                created_at=datetime.now(),
            )
        ],
        [
            UserMessageInput(
                id=str(uuid4()),
                content="I like cats",
                author_id=user_ids_in_conversation_scope[0],
                conversation_ref=conversation_id,
                created_at=datetime.now(),
            )
        ],
    ]

    for message in old_messages:
        await scoped_memory_module.memory_module.add_message(message)

    await scoped_memory_module.process_messages()

    await _validate_decision(scoped_memory_module, new_messages[0], "ignore")
    await _validate_decision(scoped_memory_module, new_messages[1], "add")


@pytest.mark.asyncio
async def test_delete_messages(
    scoped_memory_module, conversation_id, user_ids_in_conversation_scope
):
    conversation2_id = str(uuid4())
    conversation3_id = str(uuid4())
    message1_id = str(uuid4())
    message2_id = str(uuid4())
    message3_id = str(uuid4())
    message4_id = str(uuid4())
    messages = [
        UserMessageInput(
            id=message1_id,
            content="I like strawberry flavor ice cream a lot.",
            author_id=user_ids_in_conversation_scope[0],
            conversation_ref=conversation_id,
            created_at=datetime.now(),
        ),
        UserMessageInput(
            id=message2_id,
            content="I like eating noodle.",
            author_id=user_ids_in_conversation_scope[0],
            conversation_ref=conversation_id,
            created_at=datetime.now(),
        ),
    ]
    for message in messages:
        await scoped_memory_module.memory_module.add_message(message)
    await scoped_memory_module.process_messages()

    stored_memories = (
        await scoped_memory_module.memory_module.memory_core.storage.get_memories(
            user_id=user_ids_in_conversation_scope[0]
        )
    )
    assert len(stored_memories) == 2

    messages2 = [
        UserMessageInput(
            id=message3_id,
            content="I like to go TT for grocery shopping.",
            author_id=user_ids_in_conversation_scope[0],
            conversation_ref=conversation2_id,
            created_at=datetime.now(),
        ),
        UserMessageInput(
            id=message4_id,
            content="I like pancake from TT.",
            author_id=user_ids_in_conversation_scope[0],
            conversation_ref=conversation3_id,
            created_at=datetime.now(),
        ),
    ]

    for message in messages2:
        await scoped_memory_module.memory_module.add_message(message)
    stored_buffer = await scoped_memory_module.memory_module.message_queue.message_buffer.storage.get_conversations_from_buffered_messages(  # noqa: E501
        [message3_id, message4_id]
    )
    assert len(list(stored_buffer.keys())) == 2

    delete_messages = [message1_id, message3_id]

    await scoped_memory_module.memory_module.remove_messages(delete_messages)

    updated_memories = (
        await scoped_memory_module.memory_module.memory_core.storage.get_memories(
            user_id=user_ids_in_conversation_scope[0]
        )
    )
    assert len(updated_memories) == 1
    assert any("noodle" in memory.content for memory in updated_memories)
    assert not any("strawberry" in memory.content for memory in updated_memories)

    updated_buffer = await scoped_memory_module.memory_module.message_queue.message_buffer.storage.get_conversations_from_buffered_messages(  # noqa: E501
        [message3_id, message4_id]
    )
    conversation_refs = list(updated_buffer.keys())
    assert len(conversation_refs) == 1
    assert conversation_refs[0] == conversation3_id


@pytest.mark.asyncio
@pytest.mark.parametrize(
    "config",
    [
        {
            "topics": [
                Topic(
                    name="Device Type", description="The type of device the user has"
                ),
                Topic(
                    name="Operating System", description="The user's operating system"
                ),
                Topic(name="Device year", description="The year of the user's device"),
            ],
            "buffer_size": 10,
        }
    ],
    indirect=True,
)
async def test_topic_extraction(
    scoped_memory_module, conversation_id, user_ids_in_conversation_scope
):
    messages = [
        {"role": "user", "content": "I need help with my device..."},
        {
            "role": "assistant",
            "content": "I'm sorry to hear that. What device do you have?",
        },
        {"role": "user", "content": "I have a Macbook"},
        {"role": "assistant", "content": "What is the year of your device?"},
        {"role": "user", "content": "2024"},
    ]

    for message in messages:
        if message["role"] == "user":
            input = UserMessageInput(
                id=str(uuid4()),
                content=message["content"],
                author_id=user_ids_in_conversation_scope[0],
                conversation_ref=conversation_id,
                created_at=datetime.now(),
            )
        else:
            input = AssistantMessageInput(
                id=str(uuid4()),
                content=message["content"],
                author_id=user_ids_in_conversation_scope[0],
                conversation_ref=conversation_id,
                created_at=datetime.now(),
            )
        await scoped_memory_module.memory_module.add_message(input)

    await scoped_memory_module.process_messages()
    stored_memories = (
        await scoped_memory_module.memory_module.memory_core.storage.get_memories(
            user_id=user_ids_in_conversation_scope[0]
        )
    )
    assert any(
        "macbook" in message.content.lower() for message in stored_memories
    ), f"Stored memories: {stored_memories}"
    assert any(
        "2024" in message.content for message in stored_memories
    ), f"Stored memories: {stored_memories}"

    # Add assertions for topics
    device_type_memory = next(
        (m for m in stored_memories if "Device Type" in m.topics), None
    )
    year_memory = next((m for m in stored_memories if "Device year" in m.topics), None)

    assert device_type_memory is not None and "Device Type" in device_type_memory.topics
    assert year_memory is not None and "Device year" in year_memory.topics


@pytest.mark.asyncio
@pytest.mark.parametrize(
    "config",
    [
        {
            "topics": [
                Topic(
                    name="Device Type", description="The type of device the user has"
                ),
                Topic(
                    name="Operating System",
                    description="The operating system for the user's device",
                ),
                Topic(name="Device year", description="The year of the user's device"),
            ],
            "buffer_size": 10,
        }
    ],
    indirect=True,
)
async def test_retrieve_memories_by_topic(
    scoped_memory_module, conversation_id, user_ids_in_conversation_scope
):
    """Test retrieving memories by topic only."""
    messages = [
        UserMessageInput(
            id=str(uuid4()),
            content="I use Windows 11 on my PC",
            author_id=user_ids_in_conversation_scope[0],
            conversation_ref=conversation_id,
            created_at=datetime.now() - timedelta(minutes=5),
        ),
        UserMessageInput(
            id=str(uuid4()),
            content="I have a MacBook Pro from 2023",
            author_id=user_ids_in_conversation_scope[0],
            conversation_ref=conversation_id,
            created_at=datetime.now() - timedelta(minutes=3),
        ),
        UserMessageInput(
            id=str(uuid4()),
            content="My MacBook runs macOS Sonoma",
            author_id=user_ids_in_conversation_scope[0],
            conversation_ref=conversation_id,
            created_at=datetime.now() - timedelta(minutes=1),
        ),
    ]

    for message in messages:
        await scoped_memory_module.memory_module.add_message(message)
    await scoped_memory_module.process_messages()

    # Retrieve memories by Operating System topic
    os_memories = await scoped_memory_module.search_memories(
        topic="Operating System",
    )
    assert all("Operating System" in memory.topics for memory in os_memories)
    assert any("windows 11" in memory.content.lower() for memory in os_memories)
    assert any("sonoma" in memory.content.lower() for memory in os_memories)


@pytest.mark.asyncio
@pytest.mark.parametrize(
    "config",
    [
        {
            "topics": [
                Topic(
                    name="Device Type", description="The type of device the user has"
                ),
                Topic(
                    name="Operating System", description="The user's operating system"
                ),
                Topic(name="Device year", description="The year of the user's device"),
            ],
            "buffer_size": 10,
        }
    ],
    indirect=True,
)
async def test_retrieve_memories_by_topic_and_query(
    scoped_memory_module, conversation_id, user_ids_in_conversation_scope
):
    """Test retrieving memories using both topic and semantic search."""
    messages = [
        UserMessageInput(
            id=str(uuid4()),
            content="I use Windows 11 on my gaming PC",
            author_id=user_ids_in_conversation_scope[0],
            conversation_ref=conversation_id,
            created_at=datetime.now() - timedelta(minutes=5),
        ),
        UserMessageInput(
            id=str(uuid4()),
            content="I have a MacBook Pro from 2023",
            author_id=user_ids_in_conversation_scope[0],
            conversation_ref=conversation_id,
            created_at=datetime.now() - timedelta(minutes=3),
        ),
        UserMessageInput(
            id=str(uuid4()),
            content="My MacBook runs macOS Sonoma",
            author_id=user_ids_in_conversation_scope[0],
            conversation_ref=conversation_id,
            created_at=datetime.now() - timedelta(minutes=1),
        ),
    ]

    for message in messages:
        await scoped_memory_module.memory_module.add_message(message)
    await scoped_memory_module.process_messages()

    # make sure we have memories
    stored_memories = (
        await scoped_memory_module.memory_module.memory_core.storage.get_memories(
            user_id=user_ids_in_conversation_scope[0]
        )
    )
    assert any("macbook" in memory.content.lower() for memory in stored_memories)
    assert any("windows" in memory.content.lower() for memory in stored_memories)

    # Retrieve memories by Operating System topic AND query about Mac
    memories = await scoped_memory_module.search_memories(
        topic="Operating System",
        query="MacBook",
    )
    assert (
        len(memories) > 0
    ), f"No memories found for MacBook, check out stored memories: {stored_memories}"
    assert not any("windows" in memory.content.lower() for memory in memories)

    # Try another query within the same topic
    windows_memories = await scoped_memory_module.search_memories(
        topic="Operating System",
        query="What operating system does the user use for their Windows PC?",
    )
    assert (
        len(windows_memories) > 0
    ), f"No memories found for Windows, check out stored memories: {stored_memories}"
    assert any("windows" in memory.content.lower() for memory in windows_memories)


@pytest.mark.asyncio
async def test_retrieve_memories_by_topic_not_in_config(
    scoped_memory_module, conversation_id, user_ids_in_conversation_scope
):
    """Test retrieving memories by topic not in the config."""
    with pytest.raises(ValueError, match="not in the config"):
<<<<<<< HEAD
        await scoped_memory_module.search_memories(topic="Non-existent Topic")


@pytest.mark.asyncio
async def test_message_module_listen(
    scoped_memory_module, conversation_id, user_ids_in_conversation_scope
):
    """Test that automatic processing only occurs when _allow_automatic_processing is True."""
    # Disable automatic processing
    scoped_memory_module.memory_module.message_queue.message_buffer._allow_automatic_processing = (
        False
    )

    message = UserMessageInput(
        id=str(uuid4()),
        content="Test message",
        author_id=user_ids_in_conversation_scope[0],
        conversation_ref=conversation_id,
        created_at=datetime.now(),
    )

    # Add message while automatic processing is disabled
    await scoped_memory_module.memory_module.add_message(message)

    # Verify no event was scheduled
    scheduled_events = (
        await scoped_memory_module.memory_module.message_queue.message_buffer.scheduler.storage.get_all_events()
    )
    assert (
        len(scheduled_events) == 0
    ), "No events should be scheduled when automatic processing is disabled"

    # Enable automatic processing
    await scoped_memory_module.memory_module.listen()

    # check if the message is scheduled now
    scheduled_events = (
        await scoped_memory_module.memory_module.message_queue.message_buffer.scheduler.storage.get_all_events()
    )
    assert len(scheduled_events) == 1
    assert scheduled_events[0].id == conversation_id

    # Add another message
    message2 = UserMessageInput(
        id=str(uuid4()),
        content="Test message 2",
        author_id=user_ids_in_conversation_scope[0],
        conversation_ref="conversation_id_2",
        created_at=datetime.now(),
    )
    await scoped_memory_module.memory_module.add_message(message2)

    # Verify event was scheduled
    scheduled_events = (
        await scoped_memory_module.memory_module.message_queue.message_buffer.scheduler.storage.get_all_events()
    )
    assert (
        len(scheduled_events) == 2
    ), "Event should be scheduled when automatic processing is enabled"
    assert all(
        event.id in [conversation_id, "conversation_id_2"] for event in scheduled_events
    )


@pytest.mark.asyncio
async def test_process_messages_removes_scheduling(
    scoped_memory_module, conversation_id, user_ids_in_conversation_scope
):
    """Test that process_messages immediately processes conversation and removes scheduling."""
    # Start listening
    await scoped_memory_module.memory_module.listen()

    # Add a message
    message = UserMessageInput(
        id=str(uuid4()),
        content="I love eating pizza",
        author_id=user_ids_in_conversation_scope[0],
        conversation_ref=conversation_id,
        created_at=datetime.now(),
    )
    await scoped_memory_module.memory_module.add_message(message)

    # Verify event was scheduled
    scheduled_events = (
        await scoped_memory_module.memory_module.message_queue.message_buffer.scheduler.storage.get_all_events()
    )
    assert len(scheduled_events) == 1
    assert scheduled_events[0].id == conversation_id

    # Process messages immediately
    await scoped_memory_module.process_messages()

    # Verify event was removed from scheduling
    scheduled_events = (
        await scoped_memory_module.memory_module.message_queue.message_buffer.scheduler.storage.get_all_events()
    )
    assert (
        len(scheduled_events) == 0
    ), "Scheduled event should be removed after processing"

    # Verify message was processed by checking memories
    stored_memories = await scoped_memory_module.get_memories(
        user_id=user_ids_in_conversation_scope[0]
    )
    assert len(stored_memories) > 0, "Message should be processed into memory"
=======
        await scoped_memory_module.search_memories(topic="Non-existent Topic")
>>>>>>> 355ca4fb
<|MERGE_RESOLUTION|>--- conflicted
+++ resolved
@@ -743,112 +743,4 @@
 ):
     """Test retrieving memories by topic not in the config."""
     with pytest.raises(ValueError, match="not in the config"):
-<<<<<<< HEAD
-        await scoped_memory_module.search_memories(topic="Non-existent Topic")
-
-
-@pytest.mark.asyncio
-async def test_message_module_listen(
-    scoped_memory_module, conversation_id, user_ids_in_conversation_scope
-):
-    """Test that automatic processing only occurs when _allow_automatic_processing is True."""
-    # Disable automatic processing
-    scoped_memory_module.memory_module.message_queue.message_buffer._allow_automatic_processing = (
-        False
-    )
-
-    message = UserMessageInput(
-        id=str(uuid4()),
-        content="Test message",
-        author_id=user_ids_in_conversation_scope[0],
-        conversation_ref=conversation_id,
-        created_at=datetime.now(),
-    )
-
-    # Add message while automatic processing is disabled
-    await scoped_memory_module.memory_module.add_message(message)
-
-    # Verify no event was scheduled
-    scheduled_events = (
-        await scoped_memory_module.memory_module.message_queue.message_buffer.scheduler.storage.get_all_events()
-    )
-    assert (
-        len(scheduled_events) == 0
-    ), "No events should be scheduled when automatic processing is disabled"
-
-    # Enable automatic processing
-    await scoped_memory_module.memory_module.listen()
-
-    # check if the message is scheduled now
-    scheduled_events = (
-        await scoped_memory_module.memory_module.message_queue.message_buffer.scheduler.storage.get_all_events()
-    )
-    assert len(scheduled_events) == 1
-    assert scheduled_events[0].id == conversation_id
-
-    # Add another message
-    message2 = UserMessageInput(
-        id=str(uuid4()),
-        content="Test message 2",
-        author_id=user_ids_in_conversation_scope[0],
-        conversation_ref="conversation_id_2",
-        created_at=datetime.now(),
-    )
-    await scoped_memory_module.memory_module.add_message(message2)
-
-    # Verify event was scheduled
-    scheduled_events = (
-        await scoped_memory_module.memory_module.message_queue.message_buffer.scheduler.storage.get_all_events()
-    )
-    assert (
-        len(scheduled_events) == 2
-    ), "Event should be scheduled when automatic processing is enabled"
-    assert all(
-        event.id in [conversation_id, "conversation_id_2"] for event in scheduled_events
-    )
-
-
-@pytest.mark.asyncio
-async def test_process_messages_removes_scheduling(
-    scoped_memory_module, conversation_id, user_ids_in_conversation_scope
-):
-    """Test that process_messages immediately processes conversation and removes scheduling."""
-    # Start listening
-    await scoped_memory_module.memory_module.listen()
-
-    # Add a message
-    message = UserMessageInput(
-        id=str(uuid4()),
-        content="I love eating pizza",
-        author_id=user_ids_in_conversation_scope[0],
-        conversation_ref=conversation_id,
-        created_at=datetime.now(),
-    )
-    await scoped_memory_module.memory_module.add_message(message)
-
-    # Verify event was scheduled
-    scheduled_events = (
-        await scoped_memory_module.memory_module.message_queue.message_buffer.scheduler.storage.get_all_events()
-    )
-    assert len(scheduled_events) == 1
-    assert scheduled_events[0].id == conversation_id
-
-    # Process messages immediately
-    await scoped_memory_module.process_messages()
-
-    # Verify event was removed from scheduling
-    scheduled_events = (
-        await scoped_memory_module.memory_module.message_queue.message_buffer.scheduler.storage.get_all_events()
-    )
-    assert (
-        len(scheduled_events) == 0
-    ), "Scheduled event should be removed after processing"
-
-    # Verify message was processed by checking memories
-    stored_memories = await scoped_memory_module.get_memories(
-        user_id=user_ids_in_conversation_scope[0]
-    )
-    assert len(stored_memories) > 0, "Message should be processed into memory"
-=======
-        await scoped_memory_module.search_memories(topic="Non-existent Topic")
->>>>>>> 355ca4fb
+        await scoped_memory_module.search_memories(topic="Non-existent Topic")