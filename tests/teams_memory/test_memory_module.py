--- conflicted
+++ resolved
@@ -793,7 +793,6 @@
 
 
 @pytest.mark.asyncio
-<<<<<<< HEAD
 async def test_search_memories_without_filters(
     scoped_memory_module, conversation_id, user_ids_in_conversation_scope
 ):
@@ -821,65 +820,10 @@
             created_at=datetime.now() - timedelta(minutes=1),
         ),
     ]
-
-=======
-async def test_ask(
-    scoped_memory_module, conversation_id, user_ids_in_conversation_scope
-):
-    """Test answering questions with a mix of relevant and irrelevant memories."""
-    # Setup messages with a mix of relevant and irrelevant information
-    messages = [
-        UserMessageInput(
-            id=str(uuid4()),
-            content="I work as a software engineer at a tech company",
-            author_id=user_ids_in_conversation_scope[0],
-            conversation_ref=conversation_id,
-            created_at=datetime.now(),
-        ),
-        UserMessageInput(
-            id=str(uuid4()),
-            content="I love playing basketball on weekends",
-            author_id=user_ids_in_conversation_scope[0],
-            conversation_ref=conversation_id,
-            created_at=datetime.now(),
-        ),
-        UserMessageInput(
-            id=str(uuid4()),
-            content="My favorite programming language is Python",
-            author_id=user_ids_in_conversation_scope[0],
-            conversation_ref=conversation_id,
-            created_at=datetime.now(),
-        ),
-        UserMessageInput(
-            id=str(uuid4()),
-            content="I have a golden retriever named Max",
-            author_id=user_ids_in_conversation_scope[0],
-            conversation_ref=conversation_id,
-            created_at=datetime.now(),
-        ),
-        UserMessageInput(
-            id=str(uuid4()),
-            content="I use VS Code for coding and prefer dark theme",
-            author_id=user_ids_in_conversation_scope[0],
-            conversation_ref=conversation_id,
-            created_at=datetime.now(),
-        ),
-        UserMessageInput(
-            id=str(uuid4()),
-            content="I enjoy hiking in the mountains",
-            author_id=user_ids_in_conversation_scope[0],
-            conversation_ref=conversation_id,
-            created_at=datetime.now(),
-        ),
-    ]
-
-    # Add messages and process them
->>>>>>> a2fee93c
-    for message in messages:
-        await scoped_memory_module.memory_module.add_message(message)
-    await scoped_memory_module.process_messages()
-
-<<<<<<< HEAD
+    
+    for message in messages:
+        await scoped_memory_module.memory_module.add_message(message)
+    await scoped_memory_module.process_messages()
     # Retrieve all memories without any filters
     memories = await scoped_memory_module.search_memories()
 
@@ -892,7 +836,62 @@
     # Test with just limit
     limited_memories = await scoped_memory_module.search_memories(limit=1)
     assert len(limited_memories) == 1
-=======
+    
+@pytest.mark.asyncio
+async def test_ask(
+    scoped_memory_module, conversation_id, user_ids_in_conversation_scope
+):
+    """Test answering questions with a mix of relevant and irrelevant memories."""
+    # Setup messages with a mix of relevant and irrelevant information
+    messages = [
+        UserMessageInput(
+            id=str(uuid4()),
+            content="I work as a software engineer at a tech company",
+            author_id=user_ids_in_conversation_scope[0],
+            conversation_ref=conversation_id,
+            created_at=datetime.now(),
+        ),
+        UserMessageInput(
+            id=str(uuid4()),
+            content="I love playing basketball on weekends",
+            author_id=user_ids_in_conversation_scope[0],
+            conversation_ref=conversation_id,
+            created_at=datetime.now(),
+        ),
+        UserMessageInput(
+            id=str(uuid4()),
+            content="My favorite programming language is Python",
+            author_id=user_ids_in_conversation_scope[0],
+            conversation_ref=conversation_id,
+            created_at=datetime.now(),
+        ),
+        UserMessageInput(
+            id=str(uuid4()),
+            content="I have a golden retriever named Max",
+            author_id=user_ids_in_conversation_scope[0],
+            conversation_ref=conversation_id,
+            created_at=datetime.now(),
+        ),
+        UserMessageInput(
+            id=str(uuid4()),
+            content="I use VS Code for coding and prefer dark theme",
+            author_id=user_ids_in_conversation_scope[0],
+            conversation_ref=conversation_id,
+            created_at=datetime.now(),
+        ),
+        UserMessageInput(
+            id=str(uuid4()),
+            content="I enjoy hiking in the mountains",
+            author_id=user_ids_in_conversation_scope[0],
+            conversation_ref=conversation_id,
+            created_at=datetime.now(),
+        ),
+    ]
+
+    for message in messages:
+        await scoped_memory_module.memory_module.add_message(message)
+    await scoped_memory_module.process_messages()
+
     # Test cases with expected relevant and irrelevant memories
     test_cases = [
         {
@@ -957,5 +956,4 @@
     )
     assert (
         unknown_answer is None
-    ), "Should return None for questions with no relevant information"
->>>>>>> a2fee93c
+    ), "Should return None for questions with no relevant information"